import random
from collections import namedtuple

import numpy as np
import torch
import torch.nn as nn
from typing import List, Dict

from .blocks import DBlock
from .layers import *
from .utils import (
    normalize_2nd_moment,
    build_pose_encoder,
)
from torch_utils.misc import assert_shape


class MappingNetwork(nn.Module):
    def __init__(
        self,
        z_dim: int,                      # Latent vector (Z) dimensionality.
        c_dim: int,                      # Conditioning label (C) dimensionality, 0 = no label.
        w_dim: int,                      # Disentangled latent (W) dimensionality.
        num_layers: int = 8,             # Number of mapping layers.
        embed_dim: int = 512,            # Dimensionality of embbeding layers. Force to zero when num_classes = 1
        layer_dim: int = 512,            # Dimensionality of intermediate layers.
        lrmul: float = 0.01,             # Learning rate multiplier for the mapping layers.
        activation='lrelu',              # activation for each layer except embedding(which is linear)
        normalize_latents: bool = True,  # Normalize latent vectors (Z) before feeding them to the mapping layers?
    ) -> nn.Module:
        assert z_dim or c_dim
        super(MappingNetwork, self).__init__()
        # TODO: track W_avg & truncation cutoff

        self.z_dim = z_dim
        self.c_dim = c_dim
        self.normalize_latents = normalize_latents

        if c_dim > 0:
            # with bias, no learning rate multiplier
            self.embed = DenseLayer(c_dim, embed_dim)
        else:
            embed_dim = 0

        fc = []
        in_dim = z_dim + embed_dim
        for idx in range(num_layers):
            out_dim = w_dim if idx == num_layers - 1 else layer_dim
            fc.append(DenseLayer(in_dim, out_dim, lrmul=lrmul, activation=activation))
            in_dim = out_dim
        self.fc = nn.Sequential(*fc)

    def forward(self, z, c, broadcast=None, normalize_z=True):
        # Normalize, Embed & Concat if needed
        x = None
        if self.z_dim > 0:
            assert z is not None
            assert z.shape[1] == self.z_dim
            x = z
            if normalize_z:
                x = normalize_2nd_moment(z)

        if self.c_dim > 0:
            assert c is not None
            assert c.shape[1] == self.c_dim
            y = normalize_2nd_moment(self.embed(c))  # .to(torch.float32)
            x = torch.cat([x, y], dim=1) if x is not None else y

        x = self.fc(x)

        if broadcast:
            return x.unsqueeze(1).repeat(1, broadcast, 1)

        return x


class SynthesisNetwork(nn.Module):
    def __init__(
        self,
        w_dim: int,                        # Disentangled latent (W) dimensionality.
        img_resolution: int,               # Output resolution
        img_channels: int = 3,             # Number of output color channels.
        bottom_res: int = 4,               # Resolution of bottom layer
        pose: bool = False,                # Whether to build Pose Encoder
        const: bool = False,               # Whether to create const inputs
        pose_encoder_kwargs: dict = {},    # Kwargs for Pose Encoder when using pose encoder
        channel_base: int = 32768,         # Overall multiplier for the number of channels.
        channel_max: int = 512,            # Maximum number of channels in any layer.
        resample_filter=[1, 3, 3, 1],      # Low-pass filter to apply when resampling activations. None = no filtering.
    ):
        assert img_resolution & (img_resolution - 1) == 0
        assert pose or const
        assert bottom_res & (bottom_res - 1) == 0 and bottom_res < img_resolution
        super(SynthesisNetwork, self).__init__()

        self.img_resolution = img_resolution
        self.img_channels = img_channels
        self.bottom_res = bottom_res
        self.pose = pose
        self.num_blocks = int(np.log2(img_resolution // bottom_res)) + 1
        self.block_resolutions = [bottom_res * 2 ** i for i in range(self.num_blocks)]
        self.channel_dict = {res: min(channel_base // res, channel_max) for res in self.block_resolutions}

        # bottom
        if pose:
            self.pose_encoder = build_pose_encoder(bottom_res, self.channel_dict[bottom_res], **pose_encoder_kwargs)
        if const:
            self.const = nn.Parameter(torch.randn([self.channel_dict[bottom_res], bottom_res, bottom_res]))

        for res in self.block_resolutions:
            out_channels = self.channel_dict[res]

            if res > bottom_res:
                in_channels = self.channel_dict[res // 2]
                self.add_module(f'b{res}_convUp', SynthesisLayer(in_channels, out_channels, w_dim, res, up=2, resample_filter=resample_filter))

            self.add_module(f'b{res}_conv', SynthesisLayer(out_channels, out_channels, w_dim, res, resample_filter=resample_filter))
            self.add_module(f'b{res}_trgb', ToRGB(out_channels, img_channels, w_dim, resample_filter=resample_filter))

    def forward(self, ws, pose=None, return_feat_res=None, **layer_kwargs):
        assert return_feat_res is None or isinstance(return_feat_res, list)
        if pose is not None:
            assert self.pose
            assert pose.shape[0] == ws.shape[0], f"{pose.shape[0]} v.s {ws.shape[0]}"
            btm_features = self.pose_encoder(pose)
        else:
            btm_features = self.const.unsqueeze(0).repeat(ws.shape[0], 1, 1, 1)

        x = btm_features
        img = None
        feats = {}
        for res in self.block_resolutions:
            res_log2 = int(np.log2(res))
            if res > self.bottom_res:
                x = getattr(self, f'b{res}_convUp')(x, ws[:, res_log2 * 2 - 5], **layer_kwargs)

            x = getattr(self, f'b{res}_conv')(x, ws[:, res_log2 * 2 - 4], **layer_kwargs)
            if return_feat_res is not None and res in return_feat_res:
                feats[res] = x

            img = getattr(self, f'b{res}_trgb')(x, ws[:, res_log2 * 2 - 3], skip=img)

        return img, feats


class Generator(nn.Module):
    def __init__(
        self,
        z_dim: int,                        # Input latent(Z) dimension.
        w_dim: int,                        # Disentangled latent(W) dimension.
        classes: List[str],                # List of class name
        img_resolution: int,               # Output resolution.
        mode: str = 'split',               # split teacher & student
        freeze_teacher: bool = False,      # whether to freeze teacher network
        mapping_kwargs: dict = {},         # Arguments for MappingNetwork.
        synthesis_kwargs: dict = {},       # Arguments for SynthesisNetwork.
    ):
<<<<<<< HEAD
        # assert len(classes) == 2
=======
>>>>>>> 469ac9db
        assert mode in ['split', 'joint']
        super(Generator, self).__init__()
        if freeze_teacher:
            assert mode == 'split', "Only supprt split mode for freeze teacher Net now"

        self.z_dim = z_dim
        self.w_dim = w_dim
        self.classes = classes
        self.img_resolution = img_resolution
        self.mode = mode
        self.freeze_teacher = freeze_teacher

        self.num_layers = int(np.log2(img_resolution)) * 2 - 2

        synthesis_args = (w_dim, img_resolution)

        if mode == 'joint':
            synthesis1 = SynthesisNetwork(*synthesis_args, const=True, **synthesis_kwargs)
            # self.heatmap_shape = synthesis1.pose_encoder.heatmap_shape
            mapping1 = MappingNetwork(z_dim=z_dim, c_dim=len(classes), w_dim=w_dim, **mapping_kwargs)
            self.mapping = nn.ModuleDict([[classes[i], mapping1] for i in range(len(classes))])
            self.synthesis = nn.ModuleDict([[classes[i], synthesis1] for i in range(len(classes))])
        else:
            # 1: teacher Network, 2: student Network
            synthesis1 = SynthesisNetwork(*synthesis_args, const=True, **synthesis_kwargs)
            synthesis2 = SynthesisNetwork(*synthesis_args, const=True, **synthesis_kwargs)
            # self.heatmap_shape = synthesis2.pose_encoder.heatmap_shape
            mapping1 = MappingNetwork(z_dim=z_dim, c_dim=0, w_dim=w_dim, **mapping_kwargs)
            mapping2 = MappingNetwork(z_dim=z_dim, c_dim=0, w_dim=w_dim, **mapping_kwargs)
            self.mapping = nn.ModuleDict([[classes[0], mapping1], [classes[1], mapping2]])
            self.synthesis = nn.ModuleDict([[classes[0], synthesis1], [classes[1], synthesis2]])

        self.img_channels = synthesis1.img_channels
        self.block_resolutions = synthesis1.block_resolutions
        self.channel_dict = synthesis1.channel_dict

    def forward(self, zs, pose, return_dlatent=False, **synthesis_kwargs) -> List[Dict[str, torch.Tensor]]:
        assert all(z.shape[1] == self.z_dim for z in zs)
        zs = [normalize_2nd_moment(z.to(torch.float32)) for z in zs]
        if len(zs) > 1:
            inject_idx = random.randint(1, self.num_layers - 1)
            inject_idices = [inject_idx, self.num_layers - inject_idx]
        else:
            inject_idices = [self.num_layers]

        # Mapping
        ws = {class_name: [] for class_name in self.classes}
        if self.mode == 'joint':
<<<<<<< HEAD
            c = torch.eye(len(self.classes), device=z.device).unsqueeze(1).repeat(1, z.shape[0], 1).flatten(0, 1)
            z = z.repeat(len(self.classes), 1)
            ws = self.mapping[self.classes[0]](z, c, broadcast=self.num_layers, normalize_z=False).chunk(len(self.classes))
            ws = {class_name: w for class_name, w in zip(self.classes, ws)}
=======
            for z, n_broadcast in zip(zs, inject_idices):
                c = torch.eye(len(self.classes), device=z.device).unsqueeze(1).repeat(1, z.shape[0], 1).flatten(0, 1)
                z = z.repeat(len(self.classes), 1)
                w_list = self.mapping[self.classes[0]](z, c, broadcast=n_broadcast, normalize_z=False).chunk(len(self.classes))
                for class_name, w in zip(self.classes, w_list):
                    ws[class_name].append(w)
>>>>>>> 469ac9db
        else:  # split
            for class_name, mapping in self.mapping.items():
                for z, n_broadcast in zip(zs, inject_idices):
                    ws[class_name].append(mapping(z, broadcast=n_broadcast, normalize_z=False))

        ws = {class_name: torch.cat(w_list, dim=1) for class_name, w_list in ws.items()}

        # Synthesis
        img, feats = {}, {}
        for class_name, synthesis, p in zip(self.classes, self.synthesis.values(), (None, pose)):
            img[class_name], feats[class_name] = synthesis(ws[class_name], pose=p, **synthesis_kwargs)

        if return_dlatent:
            return img, feats, ws
        return img, feats

    @torch.no_grad()
    def inference(self, z, pose, target_class):
        """ forward only through target class"""
        assert z.shape[1] == self.z_dim
        c = None
        if self.mode == 'joint':
            c = torch.eye(len(self.classes), device=z.device)[self.classes.index(target_class)][None, ...].repeat(z.shape[0], 1)
        w = self.mapping[target_class](z, c=c, broadcast=self.num_layers)
        img, _ = self.synthesis[target_class](w, pose=pose)
        return img

    def requires_grad_with_freeze_(self, requires_grad: bool) -> None:
        for name, para in self.named_parameters():
            if self.freeze_teacher and self.classes[0] in name:
                para.requires_grad_(False)
            else:
                para.requires_grad_(requires_grad)


class AttentionNetwork(nn.Module):
    def __init__(
        self,
        classes: List[str],             # Class name for teacher & student
        feat_channels: Dict[int, int],  # channel mapping of synthesis network of Generator
        resolutions: List[int] = [],
        feature_types: str = 'relu',
    ) -> nn.Module:
        assert len(classes) == 2
        assert resolutions, "at least one resolution"
        assert all(x in feat_channels.keys() for x in resolutions)
        super(AttentionNetwork, self).__init__()
        self.classes = classes
        self.resolutions = resolutions

        # TODO reg, entropy
        Recipe = namedtuple('Recipe', 'in_channel hidden_dim feat_type n_heads query_shrink mask_key')
        self.recipes = {}  # Dict[int, namedtuple]

        for res in resolutions:
            in_channel = feat_channels[res]
            hidden_dim = max(64, in_channel // 8)
            feat_type = feature_types
            n_heads = 1 if res < 64 else 4
            query_shrink = 1 if res < 16 else 4
            mask_key = True if res >= 16 else False

            self.add_module(f'{res}_atten', MultiHeadAttention(in_channel, hidden_dim, feat_type, n_heads))
            self.recipes[res] = Recipe(in_channel, hidden_dim, feat_type, n_heads, query_shrink, mask_key)

    def __repr__(self):
        return "\n".join([f"{res}: {recipe}" for res, recipe in self.recipes.items()])

    def forward(
        self,
        feat_dict: Dict[int, torch.Tensor],
        mask: torch.Tensor = None,
        sample_pts: torch.Tensor = None,
        eval=False
    ) -> Dict[int, torch.Tensor]:
        if any(r.mask_key for r in self.recipes.values()):
            assert mask is not None
            assert_shape(mask, [None, 1, self.resolutions[-1], self.resolutions[-1]])

        if eval:
            assert sample_pts is not None and sample_pts.shape[-1] == 2
            eval_results = {}

        ref, feat = [feat_dict[c] for c in self.classes]
        query_feats, out_feats = {}, {}
        for res in reversed(self.resolutions):
            r = self.recipes[res]
            query_feats[res] = ref[res]
            if r.query_shrink > 1 and not eval:
                query_feats[res] = F.max_pool2d(query_feats[res], kernel_size=r.query_shrink)

            m = None
            if r.mask_key:
                m = mask = F.interpolate(mask, [res, res])

            atten_layer = getattr(self, f'{res}_atten')
            if eval:
                pts = (sample_pts * res).to(torch.int64).clamp(0, res - 1)
                eval_results[res] = {
                    'pts': pts,
                    'mask': m,
                    'matrix': atten_layer.get_matrix(query_feats[res], feat[res], pts, mask=m)
                }
            else:
                out_feats[res] = atten_layer(query_feats[res], feat[res], mask=m)

        if eval:
            return eval_results
        return query_feats, out_feats


class Discriminator(nn.Module):
    """ Discriminator with 2 branch on high resolution and merge on `branch_res` """
    def __init__(
        self,
        img_resolution: int,
        c_dim: int = 0,                            # Conditioning label (C) dimensionality.
        img_channels: List[int] = [3],             # img_channel for each class. It will create a branch for each class
        branch_res: int = 64,                      # separate classes until res
        top_res: int = 4,
        channel_base: int = 32768,
        channel_max: int = 512,
        cmap_dim: int = None,                      # Dimensionality of mapped conditioning label, None = default.
        mbstd_group_size: int = 4,
        mbstd_num_features: int = 1,
        resample_filter: List[int] = [1, 3, 3, 1],
        mapping_kwargs: Dict = {}
    ):
        assert top_res < branch_res <= img_resolution
        super(Discriminator, self).__init__()
        mbstd_num_channels = 1
        self.c_dim = c_dim
        self.input_shape = [None, sum(img_channels), img_resolution, img_resolution]
        self.img_resolution = img_resolution
        self.img_channels = img_channels
        self.branch_res = branch_res
        self.top_res = top_res
        self.mbstd_group_size = mbstd_group_size
        self.mbstd_num_features = mbstd_num_features
        self.resolution_log2 = int(np.log2(img_resolution))
        self.block_resolutions = [2 ** i for i in range(self.resolution_log2, int(np.log2(top_res)), -1)]
        channel_dict = {res: min(channel_base // res, channel_max) for res in self.block_resolutions + [top_res]}

        if cmap_dim is None:
            cmap_dim = channel_dict[top_res]
        if c_dim == 0:
            # disable conditional Discriminator
            cmap_dim = 0
        else:
            assert len(img_channels) == 1, "conditional branch D. is invalid"
        self.cmap_dim = cmap_dim

        for res in self.block_resolutions:
            if res == img_resolution:
                for i, img_channel in enumerate(img_channels):
                    self.add_module(f'frgb_branch{i}', Conv2dLayer(img_channel, channel_dict[res], kernel_size=1))

            if res == branch_res and len(img_channels) > 1:
                merge_layer = Conv2dLayer(
                    channel_dict[res] * len(img_channels),
                    channel_dict[res],
                    kernel_size=1,
                    use_bias=False,
                    activation='lrelu',
                    resample_filter=resample_filter
                )
                self.add_module(f'b{res}_merge', merge_layer)

            if res > branch_res:
                for i in range(len(self.img_channels)):
                    self.add_module(f'b{res}_branch{i}', DBlock(channel_dict[res], channel_dict[res // 2]))
            else:
                self.add_module(f'b{res}', DBlock(channel_dict[res], channel_dict[res // 2]))

        # output layer
        if c_dim > 0:
            # mapping_kwargs.update(dict(w_avg=None))
            self.mapping = MappingNetwork(z_dim=0, c_dim=c_dim, w_dim=cmap_dim, **mapping_kwargs)

        self.conv_out = Conv2dLayer(channel_dict[top_res] + mbstd_num_channels, channel_dict[top_res], activation='lrelu')
        self.fc = DenseLayer(channel_dict[top_res] * top_res * top_res, channel_dict[top_res], activation='lrelu')
        self.joint_head = DenseLayer(channel_dict[top_res], 1 if cmap_dim == 0 else cmap_dim)

    def forward(self, img, c=None):
        assert_shape(img, self.input_shape)
        imgs = torch.split(img, self.img_channels, dim=1)

        x = cmap = None
        for res in self.block_resolutions:
            if res == self.img_resolution:
                branches = [getattr(self, f'frgb_branch{i}')(imgs[i]) for i in range(len(self.img_channels))]
            if res == self.branch_res:
                x = branches[0] if len(self.img_channels) == 1 else getattr(self, f'b{res}_merge')(torch.cat(branches, dim=1))

            if res > self.branch_res:
                branches = [getattr(self, f'b{res}_branch{i}')(branches[i]) for i in range(len(self.img_channels))]
            else:
                assert x is not None
                x = getattr(self, f'b{res}')(x)

        if self.c_dim > 0:
            cmap = self.mapping(None, c)

        # Top res : 4x4
        x = minibatch_stddev_layer(x, self.mbstd_group_size, self.mbstd_num_features)
        x = self.conv_out(x)
        x = self.fc(x.flatten(1))
        x = self.joint_head(x)

        if cmap is not None:
            x = (x * cmap).sum(dim=1, keepdim=True) * (1 / np.sqrt(self.cmap_dim))

        return x  # flaot32<|MERGE_RESOLUTION|>--- conflicted
+++ resolved
@@ -155,10 +155,6 @@
         mapping_kwargs: dict = {},         # Arguments for MappingNetwork.
         synthesis_kwargs: dict = {},       # Arguments for SynthesisNetwork.
     ):
-<<<<<<< HEAD
-        # assert len(classes) == 2
-=======
->>>>>>> 469ac9db
         assert mode in ['split', 'joint']
         super(Generator, self).__init__()
         if freeze_teacher:
@@ -207,19 +203,12 @@
         # Mapping
         ws = {class_name: [] for class_name in self.classes}
         if self.mode == 'joint':
-<<<<<<< HEAD
-            c = torch.eye(len(self.classes), device=z.device).unsqueeze(1).repeat(1, z.shape[0], 1).flatten(0, 1)
-            z = z.repeat(len(self.classes), 1)
-            ws = self.mapping[self.classes[0]](z, c, broadcast=self.num_layers, normalize_z=False).chunk(len(self.classes))
-            ws = {class_name: w for class_name, w in zip(self.classes, ws)}
-=======
             for z, n_broadcast in zip(zs, inject_idices):
                 c = torch.eye(len(self.classes), device=z.device).unsqueeze(1).repeat(1, z.shape[0], 1).flatten(0, 1)
                 z = z.repeat(len(self.classes), 1)
                 w_list = self.mapping[self.classes[0]](z, c, broadcast=n_broadcast, normalize_z=False).chunk(len(self.classes))
                 for class_name, w in zip(self.classes, w_list):
                     ws[class_name].append(w)
->>>>>>> 469ac9db
         else:  # split
             for class_name, mapping in self.mapping.items():
                 for z, n_broadcast in zip(zs, inject_idices):
@@ -237,14 +226,14 @@
         return img, feats
 
     @torch.no_grad()
-    def inference(self, z, pose, target_class):
+    def inference(self, z, pose, target_class, **synthesis_kwargs):
         """ forward only through target class"""
         assert z.shape[1] == self.z_dim
         c = None
         if self.mode == 'joint':
             c = torch.eye(len(self.classes), device=z.device)[self.classes.index(target_class)][None, ...].repeat(z.shape[0], 1)
         w = self.mapping[target_class](z, c=c, broadcast=self.num_layers)
-        img, _ = self.synthesis[target_class](w, pose=pose)
+        img, _ = self.synthesis[target_class](w, pose=pose, **synthesis_kwargs)
         return img
 
     def requires_grad_with_freeze_(self, requires_grad: bool) -> None:
