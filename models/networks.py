from collections import namedtuple

import numpy as np
import torch
import torch.nn as nn
from typing import List, Dict

from .blocks import DBlock
from .layers import *
from .utils import (
    normalize_2nd_moment,
    build_pose_encoder,
)
from torch_utils.misc import assert_shape


class MappingNetwork(nn.Module):
    def __init__(
        self,
        z_dim: int,                      # Latent vector (Z) dimensionality.
        c_dim: int,                      # Conditioning label (C) dimensionality, 0 = no label.
        w_dim: int,                      # Disentangled latent (W) dimensionality.
        num_layers: int = 8,             # Number of mapping layers.
        embed_dim: int = 512,            # Dimensionality of embbeding layers. Force to zero when num_classes = 1
        layer_dim: int = 512,            # Dimensionality of intermediate layers.
        lrmul: float = 0.01,             # Learning rate multiplier for the mapping layers.
        activation='lrelu',              # activation for each layer except embedding(which is linear)
        normalize_latents: bool = True,  # Normalize latent vectors (Z) before feeding them to the mapping layers?
    ) -> nn.Module:
        assert z_dim or c_dim
        super(MappingNetwork, self).__init__()
        # TODO: track W_avg & truncation cutoff

        self.z_dim = z_dim
        self.c_dim = c_dim
        self.normalize_latents = normalize_latents

        if c_dim > 0:
            # with bias, no learning rate multiplier
            self.embed = DenseLayer(c_dim, embed_dim)
        else:
            embed_dim = 0

        fc = []
        in_dim = z_dim + embed_dim
        for idx in range(num_layers):
            out_dim = w_dim if idx == num_layers - 1 else layer_dim
            fc.append(DenseLayer(in_dim, out_dim, lrmul=lrmul, activation=activation))
            in_dim = out_dim
        self.fc = nn.Sequential(*fc)

    def forward(self, z, c, broadcast=None, normalize_z=True):
        # Normalize, Embed & Concat if needed
        x = None
        if self.z_dim > 0:
            assert z is not None
            assert z.shape[1] == self.z_dim
            x = z
            if normalize_z:
                x = normalize_2nd_moment(z)

        if self.c_dim > 0:
            assert c is not None
            assert c.shape[1] == self.c_dim
            y = normalize_2nd_moment(self.embed(c))  # .to(torch.float32)
            x = torch.cat([x, y], dim=1) if x is not None else y

        x = self.fc(x)

        if broadcast:
            return x.unsqueeze(1).repeat(1, broadcast, 1)

        return x


class SynthesisNetwork(nn.Module):
    def __init__(
        self,
        w_dim: int,                        # Disentangled latent (W) dimensionality.
        img_resolution: int,               # Output resolution
        img_channels: int = 3,             # Number of output color channels.
        bottom_res: int = 4,               # Resolution of bottom layer
        pose: bool = False,                # Whether to build Pose Encoder
        const: bool = False,               # Whether to create const inputs
        pose_encoder_kwargs: dict = {},    # Kwargs for Pose Encoder when using pose encoder
        channel_base: int = 32768,         # Overall multiplier for the number of channels.
        channel_max: int = 512,            # Maximum number of channels in any layer.
        resample_filter=[1, 3, 3, 1],      # Low-pass filter to apply when resampling activations. None = no filtering.
    ):
        assert img_resolution & (img_resolution - 1) == 0
        assert pose or const
        assert bottom_res & (bottom_res - 1) == 0 and bottom_res < img_resolution
        super(SynthesisNetwork, self).__init__()

        self.img_resolution = img_resolution
        self.img_channels = img_channels
        self.bottom_res = bottom_res
        self.pose = pose
        self.num_blocks = int(np.log2(img_resolution // bottom_res)) + 1
        self.block_resolutions = [bottom_res * 2 ** i for i in range(self.num_blocks)]
        self.channel_dict = {res: min(channel_base // res, channel_max) for res in self.block_resolutions}

        # bottom
        if pose:
            self.pose_encoder = build_pose_encoder(bottom_res, self.channel_dict[bottom_res], **pose_encoder_kwargs)
        if const:
            self.const = nn.Parameter(torch.randn([self.channel_dict[bottom_res], bottom_res, bottom_res]))

        for res in self.block_resolutions:
            out_channels = self.channel_dict[res]

            if res > bottom_res:
                in_channels = self.channel_dict[res // 2]
                self.add_module(f'b{res}_convUp', SynthesisLayer(in_channels, out_channels, w_dim, res, up=2, resample_filter=resample_filter))

            self.add_module(f'b{res}_conv', SynthesisLayer(out_channels, out_channels, w_dim, res, resample_filter=resample_filter))
            self.add_module(f'b{res}_trgb', ToRGB(out_channels, img_channels, w_dim, resample_filter=resample_filter))

    def forward(self, ws, pose=None, return_feat_res=None, **layer_kwargs):
        assert return_feat_res is None or isinstance(return_feat_res, list)
        if pose is not None:
            assert self.pose
            assert pose.shape[0] == ws.shape[0], f"{pose.shape[0]} v.s {ws.shape[0]}"
            btm_features = self.pose_encoder(pose)
        else:
            btm_features = self.const.unsqueeze(0).repeat(ws.shape[0], 1, 1, 1)

        x = btm_features
        img = None
        feats = {}
        for res in self.block_resolutions:
            res_log2 = int(np.log2(res))
            if res > self.bottom_res:
                x = getattr(self, f'b{res}_convUp')(x, ws[:, res_log2 * 2 - 5], **layer_kwargs)

            x = getattr(self, f'b{res}_conv')(x, ws[:, res_log2 * 2 - 4], **layer_kwargs)
            if return_feat_res is not None and res in return_feat_res:
                feats[res] = x

            img = getattr(self, f'b{res}_trgb')(x, ws[:, res_log2 * 2 - 3], skip=img)

        return img, feats


class Generator(nn.Module):
    def __init__(
        self,
        z_dim: int,                        # Input latent(Z) dimension.
        w_dim: int,                        # Disentangled latent(W) dimension.
        classes: List[str],                # List of class name
        img_resolution: int,               # Output resolution.
        mode: str = 'split',               # split teacher & student
        freeze_teacher: bool = False,      # whether to freeze teacher network
        mapping_kwargs: dict = {},         # Arguments for MappingNetwork.
        synthesis_kwargs: dict = {},       # Arguments for SynthesisNetwork.
    ):
        assert len(classes) == 2
        assert mode in ['split', 'joint']
        super(Generator, self).__init__()
        if freeze_teacher:
            assert mode == 'split', "Only supprt split mode for freeze teacher Net now"

        self.z_dim = z_dim
        self.w_dim = w_dim
        self.classes = classes
        self.img_resolution = img_resolution
        self.mode = mode
        self.freeze_teacher = freeze_teacher

        self.num_layers = int(np.log2(img_resolution)) * 2 - 2

        synthesis_args = (w_dim, img_resolution)

        if mode == 'joint':
<<<<<<< HEAD
            synthesis1 = SynthesisNetwork(*synthesis_args, pose=True, const=True, **synthesis_kwargs)
            self.heatmap_shape = synthesis1.pose_encoder.heatmap_shape
=======
            synthesis1 = SynthesisNetwork(*synthesis_args, const=True, **synthesis_kwargs)
            # self.heatmap_shape = synthesis1.pose_encoder.heatmap_shape
>>>>>>> e803c8db
            mapping1 = MappingNetwork(z_dim=z_dim, c_dim=2, w_dim=w_dim, **mapping_kwargs)
            self.mapping = nn.ModuleDict([[classes[0], mapping1], [classes[1], mapping1]])
            self.synthesis = nn.ModuleDict([[classes[0], synthesis1], [classes[1], synthesis1]])
        else:
            # 1: teacher Network, 2: student Network
            synthesis1 = SynthesisNetwork(*synthesis_args, const=True, **synthesis_kwargs)
<<<<<<< HEAD
            synthesis2 = SynthesisNetwork(*synthesis_args, pose=True, **synthesis_kwargs)
            self.heatmap_shape = synthesis2.pose_encoder.heatmap_shape
=======
            synthesis2 = SynthesisNetwork(*synthesis_args, const=True, **synthesis_kwargs)
            # self.heatmap_shape = synthesis2.pose_encoder.heatmap_shape
>>>>>>> e803c8db
            mapping1 = MappingNetwork(z_dim=z_dim, c_dim=0, w_dim=w_dim, **mapping_kwargs)
            mapping2 = MappingNetwork(z_dim=z_dim, c_dim=0, w_dim=w_dim, **mapping_kwargs)
            self.mapping = nn.ModuleDict([[classes[0], mapping1], [classes[1], mapping2]])
            self.synthesis = nn.ModuleDict([[classes[0], synthesis1], [classes[1], synthesis2]])

        self.img_channels = synthesis1.img_channels
        self.block_resolutions = synthesis1.block_resolutions
        self.channel_dict = synthesis1.channel_dict

    def forward(self, z, pose, return_dlatent=False, **synthesis_kwargs) -> List[Dict[str, torch.Tensor]]:
        # TODO enable style mixing training
        assert z.shape[1] == self.z_dim
        z = normalize_2nd_moment(z.to(torch.float32))

        if self.mode == 'joint':
            c = torch.eye(len(self.classes), device=z.device).unsqueeze(1).repeat(1, z.shape[0], 1).flatten(0, 1)
            z = z.repeat(2, 1)
            ws = self.mapping[self.classes[0]](z, c, broadcast=self.num_layers, normalize_z=False).chunk(2)
            ws = {class_name: w for class_name, w in zip(self.classes, ws)}
        else:  # split
            ws = {}
            for class_name, mapping in self.mapping.items():
                ws[class_name] = mapping(z, broadcast=self.num_layers, normalize_z=False)

        img, feats = {}, {}
        for class_name, synthesis, p in zip(self.classes, self.synthesis.values(), (None, pose)):
            img[class_name], feats[class_name] = synthesis(ws[class_name], pose=p, **synthesis_kwargs)

        if return_dlatent:
            return img, feats, ws
        return img, feats

    @torch.no_grad()
    def inference(self, z, pose, target_class):
        """ forward only through target class"""
        assert z.shape[1] == self.z_dim
        c = None
        if self.mode == 'joint':
            c = torch.eye(len(self.classes), device=z.device)[self.classes.index(target_class)][None, ...].repeat(z.shape[0], 1)
        w = self.mapping[target_class](z, c=c, broadcast=self.num_layers)
        img, _ = self.synthesis[target_class](w, pose=pose)
        return img

    def requires_grad_with_freeze_(self, requires_grad: bool) -> None:
        for name, para in self.named_parameters():
            if self.freeze_teacher and self.classes[0] in name:
                para.requires_grad_(False)
            else:
                para.requires_grad_(requires_grad)


class AttentionNetwork(nn.Module):
    def __init__(
        self,
        classes: List[str],             # Class name for teacher & student
        feat_channels: Dict[int, int],  # channel mapping of synthesis network of Generator
        resolutions: List[int] = [],
        feature_types: str = 'relu',
    ) -> nn.Module:
        assert len(classes) == 2
        assert resolutions, "at least one resolution"
        assert all(x in feat_channels.keys() for x in resolutions)
        super(AttentionNetwork, self).__init__()
        self.classes = classes
        self.resolutions = resolutions

        # TODO reg, entropy
        Recipe = namedtuple('Recipe', 'in_channel hidden_dim feat_type n_heads query_shrink mask_key')
        self.recipes = {}  # Dict[int, namedtuple]

        for res in resolutions:
            in_channel = feat_channels[res]
            hidden_dim = max(64, in_channel // 8)
            feat_type = feature_types
            n_heads = 1 if res < 64 else 4
            query_shrink = 1 if res < 16 else 4
            mask_key = True if res >= 16 else False

            self.add_module(f'{res}_atten', MultiHeadAttention(in_channel, hidden_dim, feat_type, n_heads))
            self.recipes[res] = Recipe(in_channel, hidden_dim, feat_type, n_heads, query_shrink, mask_key)

    def __repr__(self):
        return "\n".join([f"{res}: {recipe}" for res, recipe in self.recipes.items()])

    def forward(
        self,
        feat_dict: Dict[int, torch.Tensor],
        mask: torch.Tensor = None,
        sample_pts: torch.Tensor = None,
        eval=False
    ) -> Dict[int, torch.Tensor]:
        if any(r.mask_key for r in self.recipes.values()):
            assert mask is not None
            assert_shape(mask, [None, 1, self.resolutions[-1], self.resolutions[-1]])

        if eval:
            assert sample_pts is not None and sample_pts.shape[-1] == 2
            eval_results = {}

        ref, feat = [feat_dict[c] for c in self.classes]
        query_feats, out_feats = {}, {}
        for res in reversed(self.resolutions):
            r = self.recipes[res]
            query_feats[res] = ref[res]
            if r.query_shrink > 1 and not eval:
                query_feats[res] = F.max_pool2d(query_feats[res], kernel_size=r.query_shrink)

            m = None
            if r.mask_key:
                m = mask = F.interpolate(mask, [res, res])

            atten_layer = getattr(self, f'{res}_atten')
            if eval:
                pts = (sample_pts * res).to(torch.int64).clamp(0, res - 1)
                eval_results[res] = {
                    'pts': pts,
                    'mask': m,
                    'matrix': atten_layer.get_matrix(query_feats[res], feat[res], pts, mask=m)
                }
            else:
                out_feats[res] = atten_layer(query_feats[res], feat[res], mask=m)

        if eval:
            return eval_results
        return query_feats, out_feats


class Discriminator(nn.Module):
    """ Discriminator with 2 branch on high resolution and merge on `branch_res` """
    def __init__(
        self,
        img_resolution: int,
        c_dim: int = 0,                            # Conditioning label (C) dimensionality.
        img_channels: List[int] = [3],             # img_channel for each class. It will create a branch for each class
        branch_res: int = 64,                      # separate classes until res
        top_res: int = 4,
        channel_base: int = 32768,
        channel_max: int = 512,
        cmap_dim: int = None,                      # Dimensionality of mapped conditioning label, None = default.
        mbstd_group_size: int = 4,
        mbstd_num_features: int = 1,
        resample_filter: List[int] = [1, 3, 3, 1],
        mapping_kwargs: Dict = {}
    ):
        assert top_res < branch_res <= img_resolution
        super(Discriminator, self).__init__()
        mbstd_num_channels = 1
        self.c_dim = c_dim
        self.input_shape = [None, sum(img_channels), img_resolution, img_resolution]
        self.img_resolution = img_resolution
        self.img_channels = img_channels
        self.branch_res = branch_res
        self.top_res = top_res
        self.mbstd_group_size = mbstd_group_size
        self.mbstd_num_features = mbstd_num_features
        self.resolution_log2 = int(np.log2(img_resolution))
        self.block_resolutions = [2 ** i for i in range(self.resolution_log2, int(np.log2(top_res)), -1)]
        channel_dict = {res: min(channel_base // res, channel_max) for res in self.block_resolutions + [top_res]}

        if cmap_dim is None:
            cmap_dim = channel_dict[top_res]
        if c_dim == 0:
            # disable conditional Discriminator
            cmap_dim = 0
        else:
            assert len(img_channels) == 1, "conditional branch D. is invalid"
        self.cmap_dim = cmap_dim

        for res in self.block_resolutions:
            if res == img_resolution:
                for i, img_channel in enumerate(img_channels):
                    self.add_module(f'frgb_branch{i}', Conv2dLayer(img_channel, channel_dict[res], kernel_size=1))

            if res == branch_res and len(img_channels) > 1:
                merge_layer = Conv2dLayer(
                    channel_dict[res] * len(img_channels),
                    channel_dict[res],
                    kernel_size=1,
                    use_bias=False,
                    activation='lrelu',
                    resample_filter=resample_filter
                )
                self.add_module(f'b{res}_merge', merge_layer)

            if res > branch_res:
                for i in range(len(self.img_channels)):
                    self.add_module(f'b{res}_branch{i}', DBlock(channel_dict[res], channel_dict[res // 2]))
            else:
                self.add_module(f'b{res}', DBlock(channel_dict[res], channel_dict[res // 2]))

        # output layer
        if c_dim > 0:
            # mapping_kwargs.update(dict(w_avg=None))
            self.mapping = MappingNetwork(z_dim=0, c_dim=c_dim, w_dim=cmap_dim, **mapping_kwargs)

        self.conv_out = Conv2dLayer(channel_dict[top_res] + mbstd_num_channels, channel_dict[top_res], activation='lrelu')
        self.fc = DenseLayer(channel_dict[top_res] * top_res * top_res, channel_dict[top_res], activation='lrelu')
        self.joint_head = DenseLayer(channel_dict[top_res], 1 if cmap_dim == 0 else cmap_dim)

    def forward(self, img, c=None):
        assert_shape(img, self.input_shape)
        imgs = torch.split(img, self.img_channels, dim=1)

        x = cmap = None
        for res in self.block_resolutions:
            if res == self.img_resolution:
                branches = [getattr(self, f'frgb_branch{i}')(imgs[i]) for i in range(len(self.img_channels))]
            if res == self.branch_res:
                x = branches[0] if len(self.img_channels) == 1 else getattr(self, f'b{res}_merge')(torch.cat(branches, dim=1))

            if res > self.branch_res:
                branches = [getattr(self, f'b{res}_branch{i}')(branches[i]) for i in range(len(self.img_channels))]
            else:
                assert x is not None
                x = getattr(self, f'b{res}')(x)

        if self.c_dim > 0:
            cmap = self.mapping(None, c)

        # Top res : 4x4
        x = minibatch_stddev_layer(x, self.mbstd_group_size, self.mbstd_num_features)
        x = self.conv_out(x)
        x = self.fc(x.flatten(1))
        x = self.joint_head(x)

        if cmap is not None:
            x = (x * cmap).sum(dim=1, keepdim=True) * (1 / np.sqrt(self.cmap_dim))

        return x  # flaot32<|MERGE_RESOLUTION|>--- conflicted
+++ resolved
@@ -172,26 +172,16 @@
         synthesis_args = (w_dim, img_resolution)
 
         if mode == 'joint':
-<<<<<<< HEAD
-            synthesis1 = SynthesisNetwork(*synthesis_args, pose=True, const=True, **synthesis_kwargs)
-            self.heatmap_shape = synthesis1.pose_encoder.heatmap_shape
-=======
             synthesis1 = SynthesisNetwork(*synthesis_args, const=True, **synthesis_kwargs)
             # self.heatmap_shape = synthesis1.pose_encoder.heatmap_shape
->>>>>>> e803c8db
             mapping1 = MappingNetwork(z_dim=z_dim, c_dim=2, w_dim=w_dim, **mapping_kwargs)
             self.mapping = nn.ModuleDict([[classes[0], mapping1], [classes[1], mapping1]])
             self.synthesis = nn.ModuleDict([[classes[0], synthesis1], [classes[1], synthesis1]])
         else:
             # 1: teacher Network, 2: student Network
             synthesis1 = SynthesisNetwork(*synthesis_args, const=True, **synthesis_kwargs)
-<<<<<<< HEAD
-            synthesis2 = SynthesisNetwork(*synthesis_args, pose=True, **synthesis_kwargs)
-            self.heatmap_shape = synthesis2.pose_encoder.heatmap_shape
-=======
             synthesis2 = SynthesisNetwork(*synthesis_args, const=True, **synthesis_kwargs)
             # self.heatmap_shape = synthesis2.pose_encoder.heatmap_shape
->>>>>>> e803c8db
             mapping1 = MappingNetwork(z_dim=z_dim, c_dim=0, w_dim=w_dim, **mapping_kwargs)
             mapping2 = MappingNetwork(z_dim=z_dim, c_dim=0, w_dim=w_dim, **mapping_kwargs)
             self.mapping = nn.ModuleDict([[classes[0], mapping1], [classes[1], mapping2]])
