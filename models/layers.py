--- conflicted
+++ resolved
@@ -349,12 +349,8 @@
         self.q_map = nn.Conv2d(in_dim, hidden_dim, 1)
         self.k_map = nn.Conv2d(in_dim, hidden_dim, 1)
 
-<<<<<<< HEAD
-    def forward(self, x, y, rfs):
-=======
     def forward(self, x, y):
         rfs = self.sample_rfs(x.device)
->>>>>>> 856eca36
         qs, ks, vs = self._get_queries_keys_values(x, y, rfs)
         R = torch.einsum('bsij,bsik->bsijk', ks, vs)  # [Batch, Seq, n_heads, feat_dim], [Batch, Seq, n_heads, head_dim]
         num = torch.einsum('bSijk,bsij->bsik', R, qs)
