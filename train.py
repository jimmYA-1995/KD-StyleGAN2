import copy
import functools
import os
import random
import sys
import warnings
from collections import OrderedDict
from pathlib import Path
from time import time

import numpy as np
import torch
from torch.cuda.amp import autocast, GradScaler
from torch.nn.parallel import DistributedDataParallel as DDP
from torchvision.utils import save_image
from tqdm import tqdm
import wandb

from augment import AugmentPipe
from config import *
from dataset import get_dataset
from losses import *
from misc import *
from models import *
from torch_utils.misc import print_module_summary


OUTDIR_MAX_LEN = 1024


def parse_iter(filename):
    stem = filename.split('/')[-1].split('.')[0]
    try:
        # ckpt-10000.pt
        return int(Path(filename).stem.split('-')[-1])
    except ValueError:
        raise UserError("Failed to parse training step of checkpoint filename"
                        "Valid format is ckpt-<iter>.pt")


class Trainer():
    def __init__(self, cfg, local_rank=0, debug=False, use_wandb=False, **kwargs) -> None:
        t = time()
        self.cfg = cfg
        self.num_gpus = torch.cuda.device_count()
        self.local_rank = local_rank
        self.device = torch.device(f'cuda:{local_rank}')
        self.batch_gpu = cfg.TRAIN.batch_gpu
        self.start_iter = 0
        self.use_wandb = use_wandb

        # stats
        stat_keys = ['mean_path_length']
        # ['g', 'd', 'real_score', 'fake_score', 'mean_path', 'r1', 'path', 'path_length']

        self.performance_and_reproducibility(**kwargs)
        self.wandb_id = None
        self.outdir = self.get_output_dir(cfg)
        self.log = setup_logger(self.outdir, local_rank, debug=debug)
        if local_rank == 0:
            (self.outdir / 'config.yml').write_text(cfg.dump())
            print(cfg)

        self.train_ds = get_dataset(cfg, split='all')
        self.val_ds = get_dataset(cfg, split='test', xflip=False, num_items=cfg.n_sample)
        self._samples = None

        self.g, self.d = create_model(cfg, device=self.device)
        self.g_ema = copy.deepcopy(self.g).eval()

        # Define optimizers with Lazy regularizer
        g_reg_ratio = cfg.TRAIN.PPL.every / (cfg.TRAIN.PPL.every + 1) if cfg.TRAIN.PPL.every != -1 else 1
        d_reg_ratio = cfg.TRAIN.R1.every / (cfg.TRAIN.R1.every + 1) if cfg.TRAIN.R1.every != -1 else 1
        self.g_optim = torch.optim.Adam(self.g.parameters(), lr=cfg.TRAIN.lrate * g_reg_ratio, betas=(0 ** g_reg_ratio, 0.99 ** g_reg_ratio))
        self.d_optim = torch.optim.Adam(self.d.parameters(), lr=cfg.TRAIN.lrate * d_reg_ratio, betas=(0 ** d_reg_ratio, 0.99 ** d_reg_ratio))

        # Print network summary tables.
        if self.local_rank == 0:
            z = torch.empty([self.batch_gpu, self.g.z_dim], device=self.device)
            c = torch.empty([self.batch_gpu, self.d.num_classes], device=self.device)
            heatmaps = torch.empty([self.batch_gpu, *self.g.heatmap_shape], device=self.device)
            _ = print_module_summary(self.g, [z, heatmaps])
            imgs = torch.empty([self.batch_gpu, 6, self.cfg.resolution, self.cfg.resolution], device=self.device)
            print_module_summary(self.d, [imgs, c])

        # if cfg.ADA.enabled:
        #     self.augment_pipe = AugmentPipe(**cfg.ADA.KWARGS).train().requires_grad_(False).to(self.device)
        #     if 'ada_p' not in self.stats:
        #         self.stats['ada_p'] = torch.as_tensor(cfg.ADA.p, device=self.device)
        #     self.augment_pipe.p.copy_(self.stats['ada_p'])
        #     if cfg.ADA.target > 0:
        #         self.ada_moments = torch.zeros([2], device=self.device)  # [num_scalars, sum_of_scalars]
        #         self.ada_sign = torch.tensor(0.0, dtype=torch.float, device=self.device)

        # if 'fid' in self.metrics:
        #     self.fid_tracker = FIDTracker(cfg, self.local_rank, self.num_gpus, self.outdir)

        self.stats = OrderedDict([(k, torch.tensor(0.0, device=self.device)) for k in stat_keys])

        self.ckpt_required_keys = ["g", "d", "g_ema", "g_optim", "d_optim", "stats"]
        if cfg.TRAIN.CKPT.path:
            self.resume_from_checkpoint(cfg.TRAIN.CKPT.path)
        elif cfg.MODEL.teacher_weight:
<<<<<<< HEAD
            self.log.info(f"resume teacher Net from {cfg.MODEL.teacher_weight}")
            ckpt = torch.load(cfg.MODEL.teacher_weight)['g_ema']
            resume_teacherNet_from_NV_weights(self.g, ckpt, verbose=debug)
=======
            assert cfg.TRAIN.PPL.every == -1, ""
            self.log.info(f"resume teacher Net from {cfg.MODEL.teacher_weight}")
            ckpt = torch.load(cfg.MODEL.teacher_weight)['g_ema']
            self.g.requires_grad_(False)
            resume_teacherNet_from_NV_weights(self.g, ckpt, verbose=debug)
            self.g.requires_grad_(True)
            resume_teacherNet_from_NV_weights(self.g_ema, ckpt, verbose=debug)
>>>>>>> 81618cb3

        self.g_, self.d_ = self.g, self.d
        if self.num_gpus > 1:
            self.g = DDP(self.g, device_ids=[local_rank], output_device=local_rank, broadcast_buffers=False, find_unused_parameters=True)
            self.d = DDP(self.d, device_ids=[local_rank], output_device=local_rank, broadcast_buffers=False)

        if use_wandb:
            self.run = self.launch_wandb()

        self.log.info(f"trainer initialized. ({time() - t :.2f} sec)")

    def performance_and_reproducibility(self, seed=0, cudnn_benchmark=False, amp=False):
        random.seed(seed * self.num_gpus + self.local_rank)
        np.random.seed(seed * self.num_gpus + self.local_rank)
        torch.manual_seed(seed * self.num_gpus + self.local_rank)

        torch.backends.cudnn.benchmark = cudnn_benchmark
        self.autocast = True if amp else False
        self.g_scaler = GradScaler(enabled=amp)
        self.d_scaler = GradScaler(enabled=amp)
        # TODO allow using tf32 for matmul and convolution

    def get_output_dir(self, cfg) -> Path:
        if self.num_gpus > 1:
            sync_data = torch.zeros([OUTDIR_MAX_LEN, ], dtype=torch.uint8, device=self.device)

        if self.local_rank == 0:
            root = Path(cfg.out_root)
            if not root.exists():
                print('populate {} as experiment root directory'.format(root))
                root.mkdir(parents=True)

            exp_name = ''
            existing_serial_num = [int(x.name[:5]) for x in root.glob("[0-9]" * 5 + "-*") if x.is_dir()]
            serial_num = max(existing_serial_num) + 1 if existing_serial_num else 0
            exp_name += str(serial_num).zfill(5)

            if self.use_wandb:
                if 'WANDB_RESUME' in os.environ and os.environ['WANDB_RESUME'] == 'must':
                    # resume training. reuse run id
                    self.wandb_id = os.environ['WANDB_RUN_ID']
                else:
                    self.wandb_id = wandb.util.generate_id()
                exp_name += f'-{self.wandb_id}'

            cfg_name = cfg.name if cfg.name else 'default'
            exp_name += f'-{self.num_gpus}gpu-{cfg_name}'
            outdir = root / exp_name
            outdir.mkdir(parents=True)
            (outdir / 'samples').mkdir()
            (outdir / 'checkpoints').mkdir()

            if self.num_gpus > 1:
                ascii = [ord(c) for c in str(outdir)]
                assert len(ascii) <= OUTDIR_MAX_LEN
                for i in range(len(ascii)):
                    sync_data[i] = ascii[i]
                torch.distributed.broadcast(sync_data, src=0)
        elif self.num_gpus > 1:
            torch.distributed.broadcast(sync_data, src=0)
            ascii = list(sync_data[torch.nonzero(sync_data, as_tuple=True)].cpu())
            outdir = Path(''.join([chr(a) for a in ascii]))

        return outdir

    @master_only
    def launch_wandb(self) -> wandb.run:
        self.wandb_stats = dict()
        cfg = convert_to_dict(self.cfg)
        exp_name = cfg.pop('name')
        desc = cfg.pop('description')
        run = wandb.init(
            project=f'FaceHuman-KD_attention',
            name=exp_name,
            config=cfg,
            notes=desc,
            tags=['resume'] if self.cfg.TRAIN.CKPT.path else None,
        )

        if run.resumed:
            # When WANDB_RESUME and WANDB_RUN_ID are set.
            assert self.cfg.TRAIN.CKPT.path
            start_iter = parse_iter(self.cfg.TRAIN.CKPT.path)
            if run.starting_step != start_iter:
                self.log.warning("non-increased step in log cal is not allowed in Wandb."
                                 "It will cause wandb skip logging until last step in previous run")

        return run

    @master_only
    def log_wandb(self, step):
        if not self.use_wandb:
            return

        self.wandb_stats['epoch'] = self.epoch
        self.wandb_stats.update(self.stats)
        self.run.log(self.wandb_stats, step=step)
        self.wandb_stats = dict()

    def get_sampler(self, ds, eval=False):
        """ Using state to decide common dataloader kwargs. """
        # TODO workers kwargs
        assert ds.targets, "Please call ds.update_targets([desired_targets])"
        if self.num_gpus > 1:
            sampler = torch.utils.data.DistributedSampler(
                ds, shuffle=(not eval), drop_last=(not eval))
        elif not eval:
            sampler = torch.utils.data.RandomSampler(ds)
        else:
            sampler = torch.utils.data.SequentialSampler(ds)

        return sampler

    def sample_forever(self, loader, pbar=False):
        """ Inifinite loader with optional progress bar. """
        self.epoch = self.start_iter * self.batch_gpu // len(loader.dataset)
        while True:
            if self.num_gpus > 1:
                loader.sampler.set_epoch(self.epoch)

            for batch in loader:
                if isinstance(batch, dict):
                    yield {k: v.to(self.device, non_blocking=self.cfg.DATASET.pin_memory) for k, v in batch.items()}
                else:
                    yield [x.to(self.device, non_blocking=self.cfg.DATASET.pin_memory) for x in batch]

                # For aviod warmup(i.e. 1st iteration)
                if pbar and getattr(self, 'pbar', None) is None:
                    desc = "epoch {}|G: {loss/G-GAN: .4f}; D: {loss/D-Real: .4f}/{loss/D-Fake: .4f}"
                    self.pbar = tqdm(
                        total=self.cfg.TRAIN.iteration,
                        initial=self.start_iter + 1,
                        dynamic_ncols=True,
                        smoothing=0,
                        colour='yellow'
                    )

                if pbar:
                    self.pbar.update(1)
                    self.pbar.set_description(desc.format(self.epoch, **self.stats))
            self.epoch += 1

    def resume_from_checkpoint(self, ckpt_path):
        """ resume module and stats """
        self.start_iter = parse_iter(ckpt_path)
        if self.start_iter >= self.cfg.TRAIN.iteration:
            self.log.info(f"Training target has already achieved. training iter "
                          f"from ckpt {self.start_iter} v.s. target iteration {self.cfg.TRAIN.iteration}")

        ckpt = torch.load(ckpt_path, map_location=self.device)
        self.log.info(f'resume from {ckpt_path}')

        for key, value in ckpt.items():
            if key not in self.ckpt_required_keys:
                self.log.warning(f"Missed key: {key}")
                continue

            obj = getattr(self, key, None)
            if obj is None:
                self.log.warning(f"Trainer has no attribute {key} to load")
                continue

            if key == 'stats':
                self.stats.update(value)
            else:
                obj.load_state_dict(value)

    @master_only
    def save_to_checkpoint(self, i):
        """ Save checktpoint. Default format: ckpt-000001.pt """
        cfg = self.cfg.TRAIN.CKPT
        ckpt_dir = self.outdir / 'checkpoints'

        snapshot = {
            'g': self.g_.state_dict(),
            'd': self.d_.state_dict(),
            'g_ema': self.g_ema.state_dict(),
            'g_optim': self.g_optim.state_dict(),
            'd_optim': self.d_optim.state_dict(),
            'g_scaler': self.g_scaler.state_dict(),
            'd_scaler': self.d_scaler.state_dict(),
            'stats': self.stats,
        }

        torch.save(snapshot, ckpt_dir / f'ckpt-{i :06d}.pt')
        ckpt_paths = list()
        if cfg.max_keep != -1 and len(ckpt_paths) > cfg.ckpt_max_keep:
            ckpts = sorted([p for p in ckpt_dir.glob('*.pt')], key=lambda p: p.name[5:11], reverse=True)
            for to_removed in ckpts[cfg.max_keep:]:
                os.remove(to_removed)

    def train(self):
        # default value for loss, metrics
        ema_beta = 0.5 ** (self.batch_gpu * self.num_gpus / (10 * 1000))
        cs = torch.eye(len(self.g_.classes), device=self.device).unsqueeze(1).repeat(1, self.batch_gpu, 1).unbind(0)
        cs = {cn: c for cn, c in zip(self.g_.classes, cs)}
        targets = ['face', 'human', 'heatmap']
        self.train_ds.update_targets(targets)
        train_loader = torch.utils.data.DataLoader(
            self.train_ds,
            batch_size=self.batch_gpu,
            sampler=self.get_sampler(self.train_ds),
            num_workers=self.cfg.DATASET.num_workers,
            pin_memory=self.cfg.DATASET.pin_memory,
            persistent_workers=True,
            worker_init_fn=self.train_ds.__class__.worker_init_fn
        )
        loader = self.sample_forever(train_loader, pbar=(self.local_rank == 0))

        for i in range(self.start_iter, self.cfg.TRAIN.iteration):
            data = next(loader)
            # if self.cfg.ADA.enabled:
            #     channels = [x.shape[1] for x in batch]
            #     aug = self.augment_pipe(torch.cat(batch, dim=1))
            #     face, human, heatmap = torch.split(aug, channels, dim=1)

            self.Dmain(data, r1_reg=(self.cfg.TRAIN.R1.every != -1 and i % self.cfg.TRAIN.R1.every == 0))
            self.Gmain(data, pl_reg=(self.cfg.TRAIN.PPL.every != -1 and i % self.cfg.TRAIN.PPL.every == 0))

            self.ema(ema_beta=ema_beta)
            self.reduce_stats()

            # FID

            if (i + 1) % self.cfg.TRAIN.CKPT.every == 0:
                self.save_to_checkpoint(i + 1)

            if (i + 1) % self.cfg.TRAIN.SAMPLE.every == 0:
                self.sampling(i + 1)

            if self.local_rank == 0:
                self.log_wandb(step=i)

        self.clear()

    def Dmain(self, data, r1_reg=False):
        """ GAN loss & (opt.)R1 regularization """
        self.g.requires_grad_with_freeze_(False)
        self.d.requires_grad_(True)

        loss_Dmain = loss_Dr1 = 0
        real = torch.cat([data['face'], data['human']], dim=1).detach().requires_grad_(r1_reg)
        z = torch.randn(data['heatmap'].shape[0], self.g_.z_dim, device=self.device)
        with autocast(enabled=self.autocast):
            fake_img, _ = self.g(z, data['heatmap'], on_forward=True)
            fake = torch.cat([fake_img['face'], fake_img['human']], dim=1)
            # fake_img = self.augment_pipe(fake_img) if self.cfg.ADA.enabled else fake_img

            real_pred = self.d(real)
            fake_pred = self.d(fake)
            real_loss = torch.nn.functional.softplus(-real_pred).mean()
            self.stats[f"loss/D-Real"] = real_loss.detach()
            fake_loss = torch.nn.functional.softplus(fake_pred).mean()
            self.stats[f"loss/D-Fake"] = fake_loss.detach()

            loss_Dmain = loss_Dmain + real_loss + fake_loss

            # if self.cfg.ADA.enabled and self.cfg.ADA.target > 0:
            #     self.ada_moments[0].add_(torch.ones_like(real_pred).sum())
            #     self.ada_moments[1].add_(real_pred.sign().detach().flatten().sum())

            if r1_reg:
                r1 = r1_loss(real_pred, real)
                self.stats[f'loss/R1'] = r1.detach()
                loss_Dr1 = loss_Dr1 + self.cfg.TRAIN.R1.gamma / 2 * r1 * self.cfg.TRAIN.R1.every

                loss_Dr1 = loss_Dr1 + real_pred[0] * 0

        d_loss = loss_Dmain + loss_Dr1
        self.d.zero_grad(set_to_none=True)
        # d_loss.backward()
        # for param in self.d_.parameters():
        #     if param.grad is not None:
        #         torch.nan_to_num(param.grad, nan=0, posinf=1e5, neginf=-1e5, out=param.grad)
        # self.d_optim.step()
        self.d_scaler.scale(d_loss).backward()
        self.d_scaler.step(self.d_optim)
        self.d_scaler.update()

    def Gmain(self, data, pl_reg=False):
<<<<<<< HEAD
        self.g.requires_grad_with_freeze_(True)
=======
        self.g_.requires_grad_with_freeze_(True)
>>>>>>> 81618cb3
        self.d.requires_grad_(False)

        z = torch.randn(data['heatmap'].shape[0], self.g_.z_dim, device=self.device)
        loss_Gmain = loss_Gpl = 0
        with autocast(enabled=self.autocast):
            # GAN loss
            fake_imgs, feats = self.g(z, data['heatmap'])

            fake = torch.cat([fake_imgs['face'], fake_imgs['human']], dim=1)
            fake_pred = self.d(fake)
            gan_loss = torch.nn.functional.softplus(-fake_pred).mean()
            self.stats['loss/G-GAN'] = gan_loss.detach()
            loss_Gmain = loss_Gmain + gan_loss

            # attention feature reconstruction loss
            for res in feats['face'].keys():
                rec_loss = torch.nn.functional.l1_loss(feats['atten'][res], feats['face'][res].detach())
                self.stats[f'loss/attenL1-{res}x{res}'] = rec_loss
                loss_Gmain = loss_Gmain + rec_loss

        # self.g.zero_grad(set_to_none=True)
        # self.g_scaler.scale(loss_Gmain).backward()
        # self.g_scaler.step(self.g_optim)
        # self.g_scaler.update()
        if pl_reg:
            cfg = self.cfg.TRAIN.PPL
            pl_bs = max(1, self.batch_gpu // cfg.bs_shrink)
            with autocast(enabled=self.autocast):
                fake_imgs, _, ws = self.g(z[:pl_bs], data['heatmap'][:pl_bs], on_forward=True, return_dlatent=pl_reg)
                path_loss, self.stats['mean_path_length'], self.stats['path_length'] = path_regularize(
                    fake_imgs['face'],
                    ws['face'],
                    self.stats['mean_path_length'].detach()
                )
            loss_Gpl = path_loss * cfg.gain * cfg.every + 0 * fake_imgs['face'][0, 0, 0, 0]
            self.stats['loss/PPL'] = path_loss.detach()

        g_loss = loss_Gmain + loss_Gpl
        self.g.zero_grad(set_to_none=True)
        self.g_scaler.scale(g_loss).backward()
        self.g_scaler.step(self.g_optim)
        self.g_scaler.update()

    def reduce_stats(self):
        """ Reduce all training stats to master for reporting. """
        if self.num_gpus == 1 or not self.stats:
            if not self.stats:
                self.log.warning("calling reduce Op. while there is no stats.")
            return

        stat_list = [torch.stack(list(self.stats.values()), dim=0)]
        torch.distributed.reduce_multigpu(stat_list, dst=0)

        if self.local_rank == 0:
            self.stats = OrderedDict([(k, (v / self.num_gpus)) for k, v in zip(list(self.stats.keys()), stat_list[0])])

    def ema(self, ema_beta=0.99):
        for p_ema, p in zip(self.g_ema.parameters(), self.g_.parameters()):
            p_ema.copy_(p.lerp(p_ema, ema_beta))

    def sampling(self, i):
        """ inference & save sample images """
        if self._samples is None:
            self.val_ds.update_targets(["heatmap", "vis_kp"])
            val_loader = torch.utils.data.DataLoader(
                self.val_ds,
                batch_size=self.cfg.n_sample // self.num_gpus,
                sampler=self.get_sampler(self.val_ds, eval=True)
            )
            self._samples = {k: v.to(self.device) for k, v in next(iter(val_loader)).items()}
            if self.num_gpus > 1:
                # sync conditional vis.
                _vis_kp = []
                for src in range(self.num_gpus):
                    y = self._samples['vis_kp'].clone()
                    torch.distributed.broadcast(y, src=src)
                    _vis_kp.append(y)
                self.vis_kp = torch.stack(_vis_kp, dim=1).flatten(0, 1)
            else:
                self.vis_kp = self._samples['vis_kp']

        z = torch.randn([self._samples['heatmap'].shape[0], self.g_ema.z_dim], device=self.device)
        with torch.no_grad():
            fake_imgs, _ = self.g_ema(z, self._samples['heatmap'], on_forward=True)

        if self.num_gpus > 1:
            _fake = {}
            for cn, x in fake_imgs.items():
                _f = []
                for src in range(self.num_gpus):
                    y = x.clone()
                    torch.distributed.broadcast(y, src=src)
                    _f.append(y)
                _fake[cn] = torch.stack(_f, dim=1).flatten(0, 1)
            fake_imgs = _fake
        for cn, x in fake_imgs.items():
            assert x.shape[0] == self.cfg.n_sample, f"{cn}: {x.shape[0]} v.s {self.cfg.n_sample}"

        _samples = [fake_imgs['face'], fake_imgs['human'], self.vis_kp]
        samples = torch.stack(_samples, dim=1).flatten(0, 1)

        save_image(
            samples,
            self.outdir / 'samples' / f'fake-{i :06d}.png',
            nrow=int(self.cfg.n_sample ** 0.5) * len(_samples),
            normalize=True,
            value_range=(-1, 1),
        )

    def clear(self):
        if getattr(self, 'pbar', None):
            self.pbar.close()


if __name__ == "__main__":
    args = get_cmdline_args()
    cfg = get_cfg_defaults()
    if args.cfg:
        cfg.merge_from_file(args.cfg)
    delattr(args, 'cfg')

    num_gpus = torch.cuda.device_count()
    if num_gpus > 1:
        assert torch.distributed.is_available()
        assert 0 <= args.local_rank < num_gpus
        torch.cuda.set_device(args.local_rank)
        torch.distributed.init_process_group(
            backend='nccl', init_method='env://', rank=args.local_rank, world_size=num_gpus)

        assert torch.distributed.is_initialized()
        torch.distributed.barrier(device_ids=[args.local_rank])

    cfg.freeze()
    trainer = Trainer(cfg, **vars(args))
    trainer.train()<|MERGE_RESOLUTION|>--- conflicted
+++ resolved
@@ -101,11 +101,6 @@
         if cfg.TRAIN.CKPT.path:
             self.resume_from_checkpoint(cfg.TRAIN.CKPT.path)
         elif cfg.MODEL.teacher_weight:
-<<<<<<< HEAD
-            self.log.info(f"resume teacher Net from {cfg.MODEL.teacher_weight}")
-            ckpt = torch.load(cfg.MODEL.teacher_weight)['g_ema']
-            resume_teacherNet_from_NV_weights(self.g, ckpt, verbose=debug)
-=======
             assert cfg.TRAIN.PPL.every == -1, ""
             self.log.info(f"resume teacher Net from {cfg.MODEL.teacher_weight}")
             ckpt = torch.load(cfg.MODEL.teacher_weight)['g_ema']
@@ -113,7 +108,6 @@
             resume_teacherNet_from_NV_weights(self.g, ckpt, verbose=debug)
             self.g.requires_grad_(True)
             resume_teacherNet_from_NV_weights(self.g_ema, ckpt, verbose=debug)
->>>>>>> 81618cb3
 
         self.g_, self.d_ = self.g, self.d
         if self.num_gpus > 1:
@@ -394,11 +388,7 @@
         self.d_scaler.update()
 
     def Gmain(self, data, pl_reg=False):
-<<<<<<< HEAD
-        self.g.requires_grad_with_freeze_(True)
-=======
         self.g_.requires_grad_with_freeze_(True)
->>>>>>> 81618cb3
         self.d.requires_grad_(False)
 
         z = torch.randn(data['heatmap'].shape[0], self.g_.z_dim, device=self.device)
