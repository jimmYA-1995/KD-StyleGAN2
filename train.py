import copy
import functools
import os
import random
import sys
from typing import Dict
import warnings
from collections import OrderedDict
from pathlib import Path
from time import time

import numpy as np
import torch
from torch.cuda.amp import autocast, GradScaler
from torch.nn.parallel import DistributedDataParallel as DDP
from torchvision.utils import save_image
from tqdm import tqdm
import wandb

import metrics
from augment import AugmentPipe
from config import *
from dataset import get_dataset, get_sampler
from generate import image_generator
from losses import *
from misc import *
from models import *
from metrics.fid import FIDTracker
from torch_utils.misc import print_module_summary, constant


OUTDIR_MAX_LEN = 1024
warnings.filterwarnings('ignore')


def parse_iter(filename):
    stem = filename.split('/')[-1].split('.')[0]
    try:
        # ckpt-10000.pt
        return int(Path(filename).stem.split('-')[-1])
    except ValueError:
        raise UserError("Failed to parse training step of checkpoint filename"
                        "Valid format is ckpt-<iter>.pt")


class Trainer():
    def __init__(self, cfg, local_rank=0, debug=False, use_wandb=False, **kwargs) -> None:
        t = time()
        self.cfg = cfg
        self.num_gpus = torch.cuda.device_count()
        self.local_rank = local_rank
        self.device = torch.device(f'cuda:{local_rank}')
        self.batch_gpu = cfg.TRAIN.batch_gpu
        self.start_iter = 0
        self.use_wandb = use_wandb
        self.metrics = cfg.EVAL.metrics
        self.fid_tracker = None

        # stats
        stat_keys = ['mean_path_length']
        # ['g', 'd', 'real_score', 'fake_score', 'mean_path', 'r1', 'path', 'path_length']

        self.performance_and_reproducibility(**kwargs)
        self.wandb_id = None
        self.outdir = self.get_output_dir(cfg)
        self.log = setup_logger(self.outdir, local_rank, debug=debug)
        if local_rank == 0:
            (self.outdir / 'config.yml').write_text(cfg.dump())
            print(cfg)

        self.train_ds = get_dataset(cfg, split='all')
        self.val_ds = None  # get_dataset(cfg, split='val', xflip=True)
<<<<<<< HEAD
=======
        self.fixed_mask = torch.zeros([1, 1, cfg.resolution, cfg.resolution], device=self.device)
        self.fixed_mask[(slice(None), slice(None)) + self.train_ds.mask_slice] = 1.
        self.fixed_mask = self.fixed_mask.repeat(self.batch_gpu, 1, 1, 1)
>>>>>>> e803c8db
        self._samples = None

        self.g, self.d, self.atten = create_model(cfg, device=self.device)
        self.g_ema = copy.deepcopy(self.g).eval().requires_grad_(False)

        self.rec_loss = MaskedRecLoss(mask=None, num_channels=1, device=self.device)

        # Define optimizers with Lazy regularizer
        g_reg_ratio = cfg.TRAIN.PPL.every / (cfg.TRAIN.PPL.every + 1) if cfg.TRAIN.PPL.every != -1 else 1
        d_reg_ratio = cfg.TRAIN.R1.every / (cfg.TRAIN.R1.every + 1) if cfg.TRAIN.R1.every != -1 else 1
        self.g_optim = torch.optim.Adam(self.g.parameters(), lr=cfg.TRAIN.lrate * g_reg_ratio, betas=(0 ** g_reg_ratio, 0.99 ** g_reg_ratio))
        self.d_optim = torch.optim.Adam(self.d.parameters(), lr=cfg.TRAIN.lrate * d_reg_ratio, betas=(0 ** d_reg_ratio, 0.99 ** d_reg_ratio))
        self.a_optim = torch.optim.Adam(self.atten.parameters(), lr=cfg.TRAIN.lrate_atten, betas=(0, 0.99)) if self.atten is not None else None

        # Print network summary tables.
        if self.local_rank == 0:
            z = torch.empty([self.batch_gpu, self.g.z_dim], device=self.device)
<<<<<<< HEAD
            c = torch.empty([self.batch_gpu, self.d.num_classes], device=self.device)
            heatmaps = torch.empty([self.batch_gpu, *self.g.heatmap_shape], device=self.device)
            return_feat_res = None if self.atten is None else self.atten.resolutions
            imgs, feats = print_module_summary(self.g, [z, heatmaps], return_feat_res=return_feat_res)
            mask = torch.bernoulli(torch.empty([self.batch_gpu, 1, cfg.resolution, cfg.resolution], device=self.device).uniform_())
            if self.atten is not None:
                _ = print_module_summary(self.atten, [feats, mask])
            print_module_summary(self.d, [torch.cat(list(imgs.values()), dim=1)])

        if 'fid' in self.metrics:
            self.fid_tracker = metrics.fid.FIDTracker(cfg, self.local_rank, self.num_gpus, self.outdir)
=======
            c = torch.empty([self.batch_gpu * len(cfg.classes), self.d.c_dim], device=self.device) if self.d.c_dim > 0 else None
            heatmaps = None
            return_feat_res = None if self.atten is None else self.atten.resolutions
            imgs, feats = print_module_summary(self.g, [z, heatmaps], return_feat_res=return_feat_res)
            if self.atten is not None:
                mask = torch.bernoulli(torch.empty([self.batch_gpu, 1, cfg.resolution, cfg.resolution], device=self.device).uniform_())
                _ = print_module_summary(self.atten, [feats, mask])
            print_module_summary(self.d, [torch.cat(list(imgs.values()), dim=0 if self.d.c_dim > 0 else 1), c])

        if 'fid' in self.metrics:
            self.fid_tracker = FIDTracker(cfg, self.local_rank, self.num_gpus, self.outdir)
>>>>>>> e803c8db
            self.infer_fn = functools.partial(
                image_generator,
                self.g_ema,
                cfg.EVAL.batch_gpu,
                ds=self.val_ds,
                device=self.device,
                num_gpus=self.num_gpus
            )

        self.stats = OrderedDict([(k, torch.tensor(0.0, device=self.device)) for k in stat_keys])

        find_unused = False
        self.ckpt_required_keys = ["g", "atten", "d", "g_ema", "g_optim", "d_optim", "stats"]
        if cfg.TRAIN.CKPT.path:
            self.resume_from_checkpoint(cfg.TRAIN.CKPT.path)
        elif cfg.MODEL.teacher_weight:
            find_unused = True
            assert cfg.TRAIN.PPL.every == -1, ""
            self.log.info(f"resume teacher Net from {cfg.MODEL.teacher_weight}")
            ckpt = torch.load(cfg.MODEL.teacher_weight)['g_ema']
            self.g.requires_grad_(False)
            resume_teacherNet_from_NV_weights(self.g, ckpt, verbose=debug)
            self.g.requires_grad_(True)
            resume_teacherNet_from_NV_weights(self.g_ema, ckpt, verbose=debug)

        if cfg.ADA.enabled:
            self.log.info("build Augment Pipe")
            self.augment_pipe = AugmentPipe(**cfg.ADA.KWARGS).train().requires_grad_(False).to(self.device)
            if 'ada_p' not in self.stats:
                self.stats['ada_p'] = torch.as_tensor(cfg.ADA.p, device=self.device)
            self.augment_pipe.p.copy_(self.stats['ada_p'])
            if cfg.ADA.target > 0:
                self.ada_moments = torch.zeros([2], device=self.device)  # [num_scalars, sum_of_scalars]
                self.ada_sign = torch.tensor(0.0, dtype=torch.float, device=self.device)

        self.g_, self.atten_, self.d_ = self.g, self.atten, self.d
        if self.num_gpus > 1:
            self.g = DDP(self.g, device_ids=[local_rank], output_device=local_rank, broadcast_buffers=False, find_unused_parameters=find_unused)
            self.d = DDP(self.d, device_ids=[local_rank], output_device=local_rank, broadcast_buffers=False)
            if self.atten is not None:
                self.atten = DDP(self.atten, device_ids=[local_rank], output_device=local_rank, broadcast_buffers=False)

        if use_wandb:
            self.run = self.launch_wandb()

        self.log.info(f"trainer initialized. ({time() - t :.2f} sec)")

    def performance_and_reproducibility(self, seed=0, cudnn_benchmark=False, amp=False):
        random.seed(seed * self.num_gpus + self.local_rank)
        np.random.seed(seed * self.num_gpus + self.local_rank)
        torch.manual_seed(seed * self.num_gpus + self.local_rank)

        torch.backends.cudnn.benchmark = cudnn_benchmark
        self.autocast = True if amp else False
        self.g_scaler = GradScaler(enabled=amp)
        self.d_scaler = GradScaler(enabled=amp)
        # TODO decide whether to enable gradscaler for attention network
        # TODO allow using tf32 for matmul and convolution

    def get_output_dir(self, cfg) -> Path:
        if self.num_gpus > 1:
            sync_data = torch.zeros([OUTDIR_MAX_LEN, ], dtype=torch.uint8, device=self.device)

        if self.local_rank == 0:
            root = Path(cfg.out_root)
            if not root.exists():
                print('populate {} as experiment root directory'.format(root))
                root.mkdir(parents=True)

            exp_name = ''
            existing_serial_num = [int(x.name[:5]) for x in root.glob("[0-9]" * 5 + "-*") if x.is_dir()]
            serial_num = max(existing_serial_num) + 1 if existing_serial_num else 0
            exp_name += str(serial_num).zfill(5)

            if self.use_wandb:
                if 'WANDB_RESUME' in os.environ and os.environ['WANDB_RESUME'] == 'must':
                    # resume training. reuse run id
                    self.wandb_id = os.environ['WANDB_RUN_ID']
                else:
                    self.wandb_id = wandb.util.generate_id()
                exp_name += f'-{self.wandb_id}'

            cfg_name = cfg.name if cfg.name else 'default'
            exp_name += f'-{self.num_gpus}gpu-{cfg_name}'
            outdir = root / exp_name
            outdir.mkdir(parents=True)
            (outdir / 'samples').mkdir()
            (outdir / 'checkpoints').mkdir()

            if self.num_gpus > 1:
                ascii = [ord(c) for c in str(outdir)]
                assert len(ascii) <= OUTDIR_MAX_LEN
                for i in range(len(ascii)):
                    sync_data[i] = ascii[i]
                torch.distributed.broadcast(sync_data, src=0)
        elif self.num_gpus > 1:
            torch.distributed.broadcast(sync_data, src=0)
            ascii = list(sync_data[torch.nonzero(sync_data, as_tuple=True)].cpu())
            outdir = Path(''.join([chr(a) for a in ascii]))

        return outdir

    @master_only
    def launch_wandb(self) -> wandb.run:
        self.wandb_stats = dict()
        cfg = convert_to_dict(self.cfg)
        exp_name = cfg.pop('name')
        desc = cfg.pop('description')
        run = wandb.init(
<<<<<<< HEAD
            project=f'FaceHuman-KD_attention',
=======
            project=f'FaceHuman-KD_attention-fixed_face_pos',
>>>>>>> e803c8db
            id=self.wandb_id,
            name=exp_name,
            config=cfg,
            notes=desc,
            tags=['resume'] if self.cfg.TRAIN.CKPT.path else None,
        )

        if run.resumed:
            # When WANDB_RESUME and WANDB_RUN_ID are set.
            assert self.cfg.TRAIN.CKPT.path
            start_iter = parse_iter(self.cfg.TRAIN.CKPT.path)
            if run.starting_step != start_iter:
                self.log.warning("non-increased step in log cal is not allowed in Wandb."
                                 "It will cause wandb skip logging until last step in previous run")

        return run

    @master_only
    def log_wandb(self, step):
        if not self.use_wandb:
            return

        self.wandb_stats['epoch'] = self.epoch
        self.wandb_stats.update(self.stats)
        self.run.log(self.wandb_stats, step=step)
        self.wandb_stats = dict()

    def sample_forever(self, loader, pbar=False):
        """ Inifinite loader with optional progress bar. """
        # epoch value may incorrect if we resume training with different num_gpus to previous run.
        self.epoch = self.start_iter * self.batch_gpu * self.num_gpus // len(loader.dataset)
        while True:
            if self.num_gpus > 1:
                loader.sampler.set_epoch(self.epoch)

            for batch in loader:
                if isinstance(batch, dict):
                    yield {k: v.to(self.device, non_blocking=self.cfg.DATASET.pin_memory) for k, v in batch.items()}
                else:
                    yield [x.to(self.device, non_blocking=self.cfg.DATASET.pin_memory) for x in batch]

                # For aviod warmup(i.e. 1st iteration)
                if pbar and getattr(self, 'pbar', None) is None:
                    desc = "epoch {}|G: {loss/G-GAN: .4f}; D: {loss/D-Real: .4f}/{loss/D-Fake: .4f}"
                    self.pbar = tqdm(
                        total=self.cfg.TRAIN.iteration,
                        initial=self.start_iter + 1,
                        dynamic_ncols=True,
                        smoothing=0,
                        colour='yellow'
                    )

                if pbar:
                    self.pbar.update(1)
                    self.pbar.set_description(desc.format(self.epoch, **self.stats))
            self.epoch += 1

    def resume_from_checkpoint(self, ckpt_path):
        """ resume module and stats """
        self.start_iter = parse_iter(ckpt_path)
        if self.start_iter >= self.cfg.TRAIN.iteration:
            self.log.info(f"Training target has already achieved. training iter "
                          f"from ckpt {self.start_iter} v.s. target iteration {self.cfg.TRAIN.iteration}")

        ckpt = torch.load(ckpt_path, map_location=self.device)
        self.log.info(f'resume from {ckpt_path}')

        for key, value in ckpt.items():
            if key not in self.ckpt_required_keys:
                self.log.warning(f"Missed key: {key}")
                continue

            obj = getattr(self, key, None)
            if obj is None:
                self.log.warning(f"Trainer has no attribute {key} to load")
                continue

            if key == 'stats':
                self.stats.update(value)
            else:
                obj.load_state_dict(value)

    @master_only
    def save_to_checkpoint(self, i):
        """ Save checktpoint. Default format: ckpt-000001.pt """
        cfg = self.cfg.TRAIN.CKPT
        ckpt_dir = self.outdir / 'checkpoints'

        snapshot = {
            'g': self.g_.state_dict(),
            'atten': self.atten_.state_dict() if self.atten_ is not None else None,
            'd': self.d_.state_dict(),
            'g_ema': self.g_ema.state_dict(),
            'g_optim': self.g_optim.state_dict(),
            'd_optim': self.d_optim.state_dict(),
            'g_scaler': self.g_scaler.state_dict(),
            'd_scaler': self.d_scaler.state_dict(),
            'stats': self.stats,
        }

        torch.save(snapshot, ckpt_dir / f'ckpt-{i :06d}.pt')
        ckpt_paths = list()
        if cfg.max_keep != -1 and len(ckpt_paths) > cfg.ckpt_max_keep:
            ckpts = sorted([p for p in ckpt_dir.glob('*.pt')], key=lambda p: p.name[5:11], reverse=True)
            for to_removed in ckpts[cfg.max_keep:]:
                os.remove(to_removed)

    def train(self):
        # default value for loss, metrics
        ema_beta = 0.5 ** (self.batch_gpu * self.num_gpus / (10 * 1000))
        cs = torch.eye(len(self.g_.classes), device=self.device).unsqueeze(1).repeat(1, self.batch_gpu, 1).unbind(0)
        cs = {cn: c for cn, c in zip(self.g_.classes, cs)}
        targets = ['face', 'human']
        self.train_ds.update_targets(targets)
        train_loader = torch.utils.data.DataLoader(
            self.train_ds,
            batch_size=self.batch_gpu,
            sampler=get_sampler(self.train_ds, num_gpus=self.num_gpus),
            num_workers=self.cfg.DATASET.num_workers,
            pin_memory=self.cfg.DATASET.pin_memory,
            persistent_workers=self.cfg.DATASET.num_workers > 0,
            worker_init_fn=self.train_ds.__class__.worker_init_fn if self.cfg.DATASET.num_workers > 0 else None
        )
        loader = self.sample_forever(train_loader, pbar=(self.local_rank == 0))

        for i in range(self.start_iter, self.cfg.TRAIN.iteration):
            data = next(loader)

            self.Dmain(data, r1_reg=(self.cfg.TRAIN.R1.every != -1 and i % self.cfg.TRAIN.R1.every == 0))
            self.Gmain(data, pl_reg=(self.cfg.TRAIN.PPL.every != -1 and i % self.cfg.TRAIN.PPL.every == 0))

            self.ema(ema_beta=ema_beta)
            self.reduce_stats()

            # FID
            if self.cfg.ADA.enabled and self.cfg.ADA.target > 0 and (i % self.cfg.ADA.interval == 0):
                self.update_ada()

            if self.fid_tracker is not None and (i == 0 or (i + 1) % self.cfg.EVAL.FID.every == 0):
                fids = self.fid_tracker(self.g_ema.classes, self.infer_fn, (i + 1), save=(self.local_rank == 0))
                self.stats.update({f'FID/{c}': torch.tensor(v, device=self.device) for c, v in fids.items()})

            if (i + 1) % self.cfg.TRAIN.CKPT.every == 0:
                self.save_to_checkpoint(i + 1)

            if (i + 1) % self.cfg.TRAIN.SAMPLE.every == 0:
                self.sampling(i + 1)

            if self.local_rank == 0:
                self.log_wandb(step=i)

        self.clear()

    def Dmain(self, data, r1_reg=False):
        """ GAN loss & (opt.)R1 regularization """
        self.g.requires_grad_(False)
        self.d.requires_grad_(True)

        loss_Dmain = loss_Dr1 = 0
        if self.cfg.ADA.enabled:
            data['face'] = self.augment_pipe(data['face'])
            data['human'] = self.augment_pipe(data['human'])
<<<<<<< HEAD

        real = torch.cat([data['face'], data['human']], dim=0 if self.d_.c_dim > 0 else 1).detach().requires_grad_(r1_reg)
        z = torch.randn(data['face'].shape[0], self.g_.z_dim, device=self.device)
        with autocast(enabled=self.autocast):
            fake_imgs, _ = self.g(z, data['heatmap'])
            aug_fake_imgs = {k: (self.augment_pipe(v) if self.cfg.ADA.enabled else v)
                             for k, v in fake_imgs.items()}

            cat_dim, c = 1, None
            if self.d_.c_dim > 0:
                cat_dim = 0
                c = torch.eye(len(self.g_.classes), device=self.device).unsqueeze(1).repeat(1, z.shape[0], 1).flatten(0, 1)

=======
        real = torch.cat([data['face'], data['human']], dim=0 if self.d_.c_dim > 0 else 1).detach().requires_grad_(r1_reg)

        z = torch.randn(data['face'].shape[0], self.g_.z_dim, device=self.device)
        with autocast(enabled=self.autocast):
            fake_imgs, _ = self.g(z, None)
            aug_fake_imgs = {k: (self.augment_pipe(v) if self.cfg.ADA.enabled else v)
                             for k, v in fake_imgs.items()}

            cat_dim, c = 1, None
            if self.d_.c_dim > 0:
                cat_dim = 0
                c = torch.eye(len(self.g_.classes), device=self.device).unsqueeze(1).repeat(1, z.shape[0], 1).flatten(0, 1)

>>>>>>> e803c8db
            fake = torch.cat([aug_fake_imgs[k] for k in self.g_.classes], dim=cat_dim)
            real_pred = self.d(real, c=c)
            fake_pred = self.d(fake, c=c)
            real_loss = torch.nn.functional.softplus(-real_pred).mean()
            fake_loss = torch.nn.functional.softplus(fake_pred).mean()
            self.stats[f"D-Real-Score"] = real_pred.mean().detach()
            self.stats[f"D-Fake-Score"] = fake_pred.mean().detach()
            self.stats[f"loss/D-Real"] = real_loss.detach()
            self.stats[f"loss/D-Fake"] = fake_loss.detach()

            loss_Dmain = loss_Dmain + real_loss + fake_loss

            if self.cfg.ADA.enabled and self.cfg.ADA.target > 0:
                self.ada_moments[0].add_(torch.ones_like(real_pred).sum())
                self.ada_moments[1].add_(real_pred.sign().detach().flatten().sum())

            if r1_reg:
                r1 = r1_loss(real_pred, real)
                self.stats[f'loss/R1'] = r1.detach()
                loss_Dr1 = loss_Dr1 + self.cfg.TRAIN.R1.gamma / 2 * r1 * self.cfg.TRAIN.R1.every

                loss_Dr1 = loss_Dr1 + real_pred[0] * 0

        d_loss = loss_Dmain + loss_Dr1
        self.d.zero_grad(set_to_none=True)
        # d_loss.backward()
        # for param in self.d_.parameters():
        #     if param.grad is not None:
        #         torch.nan_to_num(param.grad, nan=0, posinf=1e5, neginf=-1e5, out=param.grad)
        # self.d_optim.step()
        self.d_scaler.scale(d_loss).backward()
        self.d_scaler.step(self.d_optim)
        self.d_scaler.update()

    def Gmain(self, data, pl_reg=False):
        self.g_.requires_grad_with_freeze_(True)
        self.d.requires_grad_(False)
        if self.atten is not None:
            self.atten.requires_grad_(True)

        z = torch.randn(data['face'].shape[0], self.g_.z_dim, device=self.device)
        loss_Gmain = loss_Gpl = 0
        with autocast(enabled=self.autocast):
            # GAN loss
            return_feat_res = [] if self.atten_ is None else self.atten_.resolutions
<<<<<<< HEAD
            fake_imgs, feats = self.g(z, data['heatmap'], return_feat_res=return_feat_res)
=======
            fake_imgs, feats = self.g(z, None, return_feat_res=return_feat_res)
>>>>>>> e803c8db

            aug_fake_imgs = {k: (self.augment_pipe(v) if self.cfg.ADA.enabled else v)
                             for k, v in fake_imgs.items()}
            cat_dim, c = 1, None
            if self.d_.c_dim > 0:
                cat_dim = 0
                c = torch.eye(len(self.g_.classes), device=self.device).unsqueeze(1).repeat(1, z.shape[0], 1).flatten(0, 1)

            fake = torch.cat([aug_fake_imgs[k] for k in self.g_.classes], dim=cat_dim)
            fake_pred = self.d(fake, c=c)
            gan_loss = torch.nn.functional.softplus(-fake_pred).mean()
            self.stats['loss/G-GAN'] = gan_loss.detach()
            loss_Gmain = loss_Gmain + gan_loss

            # attention feature reconstruction loss
            if self.atten is not None:
                self.atten.zero_grad(set_to_none=True)
<<<<<<< HEAD
                query_feats, out_feats = self.atten(feats, mask=data['quad_mask'])
=======
                query_feats, out_feats = self.atten(feats, mask=self.fixed_mask[:z.shape[0]].detach())
>>>>>>> e803c8db
                for res in return_feat_res:
                    rec_loss = torch.nn.functional.l1_loss(out_feats[res], query_feats[res].detach())
                    self.stats[f'loss/attenL1-{res}x{res}'] = rec_loss
                    loss_Gmain = loss_Gmain + rec_loss

<<<<<<< HEAD
=======
            rec_targets = torch.nn.functional.interpolate(fake_imgs['face'], self.train_ds.mask_size, mode='bicubic').detach()
            loss_rec = self.rec_loss(rec_targets, fake_imgs['human'][(slice(None), slice(None)) + self.train_ds.mask_slice])
            self.stats['loss/G-reconstruction'] = loss_rec.detach()
            loss_Gmain = loss_Gmain + loss_rec
>>>>>>> e803c8db
        # self.g.zero_grad(set_to_none=True)
        # self.g_scaler.scale(loss_Gmain).backward()
        # self.g_scaler.step(self.g_optim)
        # self.g_scaler.update()
        if pl_reg:
            cfg = self.cfg.TRAIN.PPL
            pl_bs = max(1, self.batch_gpu // cfg.bs_shrink)
            with autocast(enabled=self.autocast):
                fake_imgs, _, ws = self.g(z[:pl_bs], None, return_dlatent=pl_reg)
                path_loss, self.stats['mean_path_length'], self.stats['path_length'] = path_regularize(
                    fake_imgs['face'],
                    ws['face'],
                    self.stats['mean_path_length'].detach()
                )
            loss_Gpl = path_loss * cfg.gain * cfg.every + 0 * fake_imgs['face'][0, 0, 0, 0]
            self.stats['loss/PPL'] = path_loss.detach()

        g_loss = loss_Gmain + loss_Gpl
        self.g.zero_grad(set_to_none=True)
        self.g_scaler.scale(g_loss).backward()
        self.g_scaler.step(self.g_optim)
        self.g_scaler.update()
        if self.a_optim is not None:
            self.a_optim.step()

    def reduce_stats(self):
        """ Reduce all training stats to master for reporting. """
        if self.num_gpus == 1 or not self.stats:
            if not self.stats:
                self.log.warning("calling reduce Op. while there is no stats.")
            return

        stat_list = [torch.stack(list(self.stats.values()), dim=0)]
        torch.distributed.reduce_multigpu(stat_list, dst=0)

        if self.local_rank == 0:
            self.stats = OrderedDict([(k, (v / self.num_gpus)) for k, v in zip(list(self.stats.keys()), stat_list[0])])

    def ema(self, ema_beta=0.99):
        for p_ema, p in zip(self.g_ema.parameters(), self.g_.parameters()):
            p_ema.copy_(p.lerp(p_ema, ema_beta))

    def update_ada(self):
        cfg = self.cfg.ADA
        if self.num_gpus > 1:
            torch.distributed.all_reduce(self.ada_moments)

        ada_sign = (self.ada_moments[1] / self.ada_moments[0]).cpu().numpy()
        adjust = np.sign(ada_sign - cfg.target) * (self.batch_gpu * self.num_gpus * cfg.interval) / (cfg.kimg * 1000)
        self.augment_pipe.p.copy_((self.augment_pipe.p + adjust).max(constant(0, device=self.device)))
        self.stats['ada_p'] = self.augment_pipe.p
        self.ada_moments.zero_()

    def sampling(self, i):
        """ inference & save sample images """
        if self._samples is None:
            ds = get_dataset(self.cfg, split='test', xflip=False, num_items=self.cfg.n_sample)
<<<<<<< HEAD
            ds.update_targets(["face", "human", "heatmap", "vis_kp", "quad_mask", "face_lm"])
=======
            ds.update_targets(["face", "human", "face_lm"])
>>>>>>> e803c8db
            loader = torch.utils.data.DataLoader(
                ds,
                batch_size=self.cfg.n_sample // self.num_gpus,
                sampler=get_sampler(ds, eval=True, num_gpus=self.num_gpus)
            )
            self._samples = {k: v.to(self.device) for k, v in next(iter(loader)).items()}
            self.real_samples = {k: self.all_gather(v) for k, v in self._samples.items()}
<<<<<<< HEAD
            _samples = [self.real_samples['face'], self.real_samples['human'], self.real_samples['vis_kp']]
=======
            _samples = [self.real_samples['face'], self.real_samples['human']]
>>>>>>> e803c8db
            samples = torch.stack(_samples, dim=1).flatten(0, 1)
            save_image(
                samples,
                self.outdir / 'samples' / f'real.png',
                nrow=int(self.cfg.n_sample ** 0.5) * len(_samples),
                normalize=True,
                value_range=(-1, 1),
            )

        z = torch.randn([self._samples['face'].shape[0], self.g_ema.z_dim], device=self.device)
        return_feat_res = [] if self.atten_ is None else self.atten_.resolutions
        with torch.no_grad():
<<<<<<< HEAD
            _fake_imgs, feats = self.g_ema(z, self._samples['heatmap'], return_feat_res=return_feat_res)
            if self.atten is not None:
                atten_out = self.atten(feats, self._samples['quad_mask'], self._samples['face_lm'], eval=True)
=======
            _fake_imgs, feats = self.g_ema(z, None, return_feat_res=return_feat_res)
            if self.atten is not None:
                atten_out = self.atten(feats, self.fixed_mask[0:1].repeat(z.shape[0], 1, 1, 1), self._samples['face_lm'], eval=True)
>>>>>>> e803c8db

        fake_imgs = {}
        for cn, x in _fake_imgs.items():
            fake_imgs[cn] = self.all_gather(x)
            if self.local_rank == 0:
                assert fake_imgs[cn].shape[0] == self.cfg.n_sample

        if self.local_rank == 0:
            if return_feat_res:
                self.plot_attention(
                    self.outdir / 'samples' / f'fake-{i :06d}-atten.png',
                    _fake_imgs,
                    atten_out,
                    self._samples['face_lm']
                )

<<<<<<< HEAD
            _samples = [fake_imgs['face'], fake_imgs['human'], self.real_samples['vis_kp']]
=======
            _samples = [fake_imgs['face'], fake_imgs['human']]
>>>>>>> e803c8db
            samples = torch.stack(_samples, dim=1).flatten(0, 1)
            save_image(
                samples,
                self.outdir / 'samples' / f'fake-{i :06d}.png',
                nrow=int(self.cfg.n_sample ** 0.5) * len(_samples),
                normalize=True,
                value_range=(-1, 1),
            )

    def plot_attention(self, out_path, imgs, attens, raw_sample_pts):
        top_res = self.cfg.resolution
        faces = np.clip(imgs['face'].cpu().numpy().transpose(0, 2, 3, 1) * 127.5 + 127.5, 0, 255).astype(np.uint8)
        humans = np.clip(imgs['human'].cpu().numpy().transpose(0, 2, 3, 1) * 127.5 + 127.5, 0, 255).astype(np.uint8)
        raw_sample_pts = raw_sample_pts.cpu().numpy()
        img_grids = [None for _ in range(faces.shape[0])]
        for res, a in attens.items():
            if res in [4, 8]:
                continue

            query_pts = a['pts'].cpu().numpy()    # [B, Q, 2]
            matrices = a['matrix'].cpu().numpy()  # [B, Q, S, h]
            mask = a['mask']                      # [B, 1, res, res] or None
            if mask is not None:
                mask = mask.cpu().numpy()

            for i, matrix in enumerate(matrices):
                face = cv2.resize(faces[i], (res, res), interpolation=cv2.INTER_CUBIC)
                human = cv2.resize(humans[i], (res, res), interpolation=cv2.INTER_CUBIC)
                img = np.concatenate([faces[i], humans[i]], axis=1)
                raw_sample_pt = raw_sample_pts[i]
                src_pts = query_pts[i]
                if mask is not None:
                    m = mask[i, 0]
                    alpha = (m[..., None] * 255).astype(np.uint8)
                    human = np.concatenate([human, np.where(alpha == 0, 128, alpha)], axis=-1)
                    y_indices, x_indices = np.nonzero(m)
                    matrix = matrix[:, :len(y_indices)]  # truncate padding area
                else:
                    human = np.concatenate([human, np.full((res, res, 1), 255, dtype=np.uint8)], axis=-1)
                    y_indices, x_indices = np.meshgrid(np.arange(res), np.arange(res))
                face = np.concatenate([face, np.full((res, res, 1), 255, dtype=np.uint8)], axis=-1)
                indices = np.vstack([x_indices, y_indices]).T  # [s, 2]
                img = np.concatenate([face, human], axis=1)

                # method 1: find the indices on human image which face pts have highest scores
                highest_indices = matrix.argmax(axis=1)
                n_head = highest_indices.shape[1]
                required = n_head // (top_res // res) + int(n_head % (top_res // res) != 0)
                gallery = np.zeros((top_res, required * res * 2, 4), np.uint8)
                for h_idx in range(n_head):
                    vis_img = img.copy()
                    label = f"{res}x{res}-head{h_idx+1}"
                    highest = highest_indices[:, h_idx]  # [Q,]
                    dst_pts = np.take(indices, highest, axis=0)  # [Q, 2]
                    dst_pts[:, 0] += res
                    for raw_src, src, dst in zip(raw_sample_pt, src_pts, dst_pts):
                        if (raw_src < 0).any() or (raw_src > 256).any():
                            continue
                        cv2.line(vis_img, tuple(src), tuple(dst), (255, 0, 0), thickness=1, lineType=cv2.LINE_AA)

                    x1 = h_idx // (top_res // res) * res * 2
                    y1 = h_idx % (top_res // res) * res
                    gallery[y1: y1 + res, x1: x1 + (res * 2), :] = vis_img.astype(np.uint8)

                if img_grids[i] is not None:
                    img_grids[i] = np.concatenate([img_grids[i], gallery], axis=1)
                else:
                    img_grids[i] = gallery

        out = np.concatenate(img_grids, axis=0)
        Image.fromarray(out, mode='RGBA').save(out_path)

    def all_gather(self, tensor, cat_dim=0):
        """ All gather `tensor` and concatenate along `cat_dim`. When write this code,
            NCCL does not support `gather`
        """
        if self.num_gpus == 1:
            return tensor

        gather_list = [torch.zeros_like(tensor) for _ in range(self.num_gpus)]
        torch.distributed.all_gather(gather_list, tensor)

        return torch.cat(gather_list, dim=cat_dim)

    def clear(self):
        if getattr(self, 'pbar', None):
            self.pbar.close()


if __name__ == "__main__":
    args = get_cmdline_args()
    cfg = get_cfg_defaults()
    if args.cfg:
        cfg.merge_from_file(args.cfg)
    delattr(args, 'cfg')

    num_gpus = torch.cuda.device_count()
    if num_gpus > 1:
        assert torch.distributed.is_available()
        assert 0 <= args.local_rank < num_gpus
        torch.cuda.set_device(args.local_rank)
        torch.distributed.init_process_group(
            backend='nccl', init_method='env://', rank=args.local_rank, world_size=num_gpus)

        assert torch.distributed.is_initialized()
        torch.distributed.barrier(device_ids=[args.local_rank])

    cfg.freeze()
    trainer = Trainer(cfg, **vars(args))
    trainer.train()<|MERGE_RESOLUTION|>--- conflicted
+++ resolved
@@ -70,12 +70,9 @@
 
         self.train_ds = get_dataset(cfg, split='all')
         self.val_ds = None  # get_dataset(cfg, split='val', xflip=True)
-<<<<<<< HEAD
-=======
         self.fixed_mask = torch.zeros([1, 1, cfg.resolution, cfg.resolution], device=self.device)
         self.fixed_mask[(slice(None), slice(None)) + self.train_ds.mask_slice] = 1.
         self.fixed_mask = self.fixed_mask.repeat(self.batch_gpu, 1, 1, 1)
->>>>>>> e803c8db
         self._samples = None
 
         self.g, self.d, self.atten = create_model(cfg, device=self.device)
@@ -93,19 +90,6 @@
         # Print network summary tables.
         if self.local_rank == 0:
             z = torch.empty([self.batch_gpu, self.g.z_dim], device=self.device)
-<<<<<<< HEAD
-            c = torch.empty([self.batch_gpu, self.d.num_classes], device=self.device)
-            heatmaps = torch.empty([self.batch_gpu, *self.g.heatmap_shape], device=self.device)
-            return_feat_res = None if self.atten is None else self.atten.resolutions
-            imgs, feats = print_module_summary(self.g, [z, heatmaps], return_feat_res=return_feat_res)
-            mask = torch.bernoulli(torch.empty([self.batch_gpu, 1, cfg.resolution, cfg.resolution], device=self.device).uniform_())
-            if self.atten is not None:
-                _ = print_module_summary(self.atten, [feats, mask])
-            print_module_summary(self.d, [torch.cat(list(imgs.values()), dim=1)])
-
-        if 'fid' in self.metrics:
-            self.fid_tracker = metrics.fid.FIDTracker(cfg, self.local_rank, self.num_gpus, self.outdir)
-=======
             c = torch.empty([self.batch_gpu * len(cfg.classes), self.d.c_dim], device=self.device) if self.d.c_dim > 0 else None
             heatmaps = None
             return_feat_res = None if self.atten is None else self.atten.resolutions
@@ -117,7 +101,6 @@
 
         if 'fid' in self.metrics:
             self.fid_tracker = FIDTracker(cfg, self.local_rank, self.num_gpus, self.outdir)
->>>>>>> e803c8db
             self.infer_fn = functools.partial(
                 image_generator,
                 self.g_ema,
@@ -227,11 +210,7 @@
         exp_name = cfg.pop('name')
         desc = cfg.pop('description')
         run = wandb.init(
-<<<<<<< HEAD
-            project=f'FaceHuman-KD_attention',
-=======
             project=f'FaceHuman-KD_attention-fixed_face_pos',
->>>>>>> e803c8db
             id=self.wandb_id,
             name=exp_name,
             config=cfg,
@@ -394,21 +373,6 @@
         if self.cfg.ADA.enabled:
             data['face'] = self.augment_pipe(data['face'])
             data['human'] = self.augment_pipe(data['human'])
-<<<<<<< HEAD
-
-        real = torch.cat([data['face'], data['human']], dim=0 if self.d_.c_dim > 0 else 1).detach().requires_grad_(r1_reg)
-        z = torch.randn(data['face'].shape[0], self.g_.z_dim, device=self.device)
-        with autocast(enabled=self.autocast):
-            fake_imgs, _ = self.g(z, data['heatmap'])
-            aug_fake_imgs = {k: (self.augment_pipe(v) if self.cfg.ADA.enabled else v)
-                             for k, v in fake_imgs.items()}
-
-            cat_dim, c = 1, None
-            if self.d_.c_dim > 0:
-                cat_dim = 0
-                c = torch.eye(len(self.g_.classes), device=self.device).unsqueeze(1).repeat(1, z.shape[0], 1).flatten(0, 1)
-
-=======
         real = torch.cat([data['face'], data['human']], dim=0 if self.d_.c_dim > 0 else 1).detach().requires_grad_(r1_reg)
 
         z = torch.randn(data['face'].shape[0], self.g_.z_dim, device=self.device)
@@ -422,7 +386,6 @@
                 cat_dim = 0
                 c = torch.eye(len(self.g_.classes), device=self.device).unsqueeze(1).repeat(1, z.shape[0], 1).flatten(0, 1)
 
->>>>>>> e803c8db
             fake = torch.cat([aug_fake_imgs[k] for k in self.g_.classes], dim=cat_dim)
             real_pred = self.d(real, c=c)
             fake_pred = self.d(fake, c=c)
@@ -468,11 +431,7 @@
         with autocast(enabled=self.autocast):
             # GAN loss
             return_feat_res = [] if self.atten_ is None else self.atten_.resolutions
-<<<<<<< HEAD
-            fake_imgs, feats = self.g(z, data['heatmap'], return_feat_res=return_feat_res)
-=======
             fake_imgs, feats = self.g(z, None, return_feat_res=return_feat_res)
->>>>>>> e803c8db
 
             aug_fake_imgs = {k: (self.augment_pipe(v) if self.cfg.ADA.enabled else v)
                              for k, v in fake_imgs.items()}
@@ -490,23 +449,16 @@
             # attention feature reconstruction loss
             if self.atten is not None:
                 self.atten.zero_grad(set_to_none=True)
-<<<<<<< HEAD
-                query_feats, out_feats = self.atten(feats, mask=data['quad_mask'])
-=======
                 query_feats, out_feats = self.atten(feats, mask=self.fixed_mask[:z.shape[0]].detach())
->>>>>>> e803c8db
                 for res in return_feat_res:
                     rec_loss = torch.nn.functional.l1_loss(out_feats[res], query_feats[res].detach())
                     self.stats[f'loss/attenL1-{res}x{res}'] = rec_loss
                     loss_Gmain = loss_Gmain + rec_loss
 
-<<<<<<< HEAD
-=======
             rec_targets = torch.nn.functional.interpolate(fake_imgs['face'], self.train_ds.mask_size, mode='bicubic').detach()
             loss_rec = self.rec_loss(rec_targets, fake_imgs['human'][(slice(None), slice(None)) + self.train_ds.mask_slice])
             self.stats['loss/G-reconstruction'] = loss_rec.detach()
             loss_Gmain = loss_Gmain + loss_rec
->>>>>>> e803c8db
         # self.g.zero_grad(set_to_none=True)
         # self.g_scaler.scale(loss_Gmain).backward()
         # self.g_scaler.step(self.g_optim)
@@ -564,11 +516,7 @@
         """ inference & save sample images """
         if self._samples is None:
             ds = get_dataset(self.cfg, split='test', xflip=False, num_items=self.cfg.n_sample)
-<<<<<<< HEAD
-            ds.update_targets(["face", "human", "heatmap", "vis_kp", "quad_mask", "face_lm"])
-=======
             ds.update_targets(["face", "human", "face_lm"])
->>>>>>> e803c8db
             loader = torch.utils.data.DataLoader(
                 ds,
                 batch_size=self.cfg.n_sample // self.num_gpus,
@@ -576,11 +524,7 @@
             )
             self._samples = {k: v.to(self.device) for k, v in next(iter(loader)).items()}
             self.real_samples = {k: self.all_gather(v) for k, v in self._samples.items()}
-<<<<<<< HEAD
-            _samples = [self.real_samples['face'], self.real_samples['human'], self.real_samples['vis_kp']]
-=======
             _samples = [self.real_samples['face'], self.real_samples['human']]
->>>>>>> e803c8db
             samples = torch.stack(_samples, dim=1).flatten(0, 1)
             save_image(
                 samples,
@@ -593,15 +537,9 @@
         z = torch.randn([self._samples['face'].shape[0], self.g_ema.z_dim], device=self.device)
         return_feat_res = [] if self.atten_ is None else self.atten_.resolutions
         with torch.no_grad():
-<<<<<<< HEAD
-            _fake_imgs, feats = self.g_ema(z, self._samples['heatmap'], return_feat_res=return_feat_res)
-            if self.atten is not None:
-                atten_out = self.atten(feats, self._samples['quad_mask'], self._samples['face_lm'], eval=True)
-=======
             _fake_imgs, feats = self.g_ema(z, None, return_feat_res=return_feat_res)
             if self.atten is not None:
                 atten_out = self.atten(feats, self.fixed_mask[0:1].repeat(z.shape[0], 1, 1, 1), self._samples['face_lm'], eval=True)
->>>>>>> e803c8db
 
         fake_imgs = {}
         for cn, x in _fake_imgs.items():
@@ -618,11 +556,7 @@
                     self._samples['face_lm']
                 )
 
-<<<<<<< HEAD
-            _samples = [fake_imgs['face'], fake_imgs['human'], self.real_samples['vis_kp']]
-=======
             _samples = [fake_imgs['face'], fake_imgs['human']]
->>>>>>> e803c8db
             samples = torch.stack(_samples, dim=1).flatten(0, 1)
             save_image(
                 samples,
