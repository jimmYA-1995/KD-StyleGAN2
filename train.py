--- conflicted
+++ resolved
@@ -344,14 +344,14 @@
             if self.cfg.ADA.enabled and self.cfg.ADA.target > 0 and (i % self.cfg.ADA.interval == 0):
                 self.update_ada()
 
-            if self.fid_tracker is not None and (i == 0 or (i + 1) % self.cfg.EVAL.FID.every == 0):
+            if self.fid_tracker is not None and (i == 0 or (i + 1) % self.cfg.EVAL.FID.every == 0 or i == self.cfg.TRAIN.iteration - 1):
                 fids = self.fid_tracker(self.g_ema.classes, self.infer_fn, (i + 1), save=(self.local_rank == 0))
                 self.stats.update({f'FID/{c}': torch.tensor(v, device=self.device) for c, v in fids.items()})
 
-            if (i + 1) % self.cfg.TRAIN.CKPT.every == 0:
+            if (i + 1) % self.cfg.TRAIN.CKPT.every == 0 or i == self.cfg.TRAIN.iteration - 1:
                 self.save_to_checkpoint(i + 1)
 
-            if (i + 1) % self.cfg.TRAIN.SAMPLE.every == 0:
+            if (i + 1) % self.cfg.TRAIN.SAMPLE.every == 0 or i == self.cfg.TRAIN.iteration - 1:
                 self.sampling(i + 1)
 
             if self.local_rank == 0:
@@ -366,28 +366,14 @@
 
         loss_Dmain = loss_Dr1 = 0
         if self.cfg.ADA.enabled:
-            #data['ref'] = self.augment_pipe(data['ref'])
             data['target'] = self.augment_pipe(data['target'])
         real = data['target'].detach().requires_grad_(r1_reg)
-        # real = torch.cat([data['ref'], data['target']], dim=0 if self.d_.c_dim > 0 else 1).detach().requires_grad_(r1_reg)
-
-<<<<<<< HEAD
-        z = torch.randn(data['target'].shape[0], self.g_.z_dim, device=self.device)
-        with autocast(enabled=self.autocast):
-            fake_imgs, _ = self.g(z, None)
-            #small_ref = torch.nn.functional.interpolate(fake_imgs['ref'], scale_factor=0.5, mode='bicubic')
-            #fake_imgs['mix'] = fake_imgs['target'].clone()
-            #fake_imgs['mix'][:, :, 96:224, 64:192] = small_ref
-=======
+
         # Style mixing
         n = 2 if random.random() < self.cfg.TRAIN.style_mixing_prob else 1
-        zs = torch.randn([n, data['ref'].shape[0], self.g_.z_dim], device=self.device).unbind(0)
+        zs = torch.randn([n, data[self.cfg.classes[0]].shape[0], self.g_.z_dim], device=self.device).unbind(0)
         with autocast(enabled=self.autocast):
             fake_imgs, _ = self.g(zs, None)
-            small_ref = torch.nn.functional.interpolate(fake_imgs['ref'], scale_factor=0.5, mode='bicubic')
-            fake_imgs['mix'] = fake_imgs['target'].clone()
-            fake_imgs['mix'][:, :, 96:224, 64:192] = small_ref
->>>>>>> 469ac9db
             aug_fake_imgs = {k: (self.augment_pipe(v) if self.cfg.ADA.enabled else v)
                              for k, v in fake_imgs.items()}
 
@@ -397,21 +383,16 @@
                 c = torch.eye(len(self.g_.classes), device=self.device).unsqueeze(1).repeat(1, zs[0].shape[0], 1).flatten(0, 1)
 
             fake = torch.cat([aug_fake_imgs[k] for k in self.g_.classes], dim=cat_dim)
-            #fake_mix = torch.cat([aug_fake_imgs[k] for k in ['ref', 'mix']], dim=cat_dim)
             real_pred = self.d(real, c=c)
             fake_pred = self.d(fake, c=c)
-            #fake_pred_mix = self.d(fake_mix, c=c)
             real_loss = torch.nn.functional.softplus(-real_pred).mean()
             fake_loss = torch.nn.functional.softplus(fake_pred).mean()
-            #fake_mix_loss = torch.nn.functional.softplus(fake_pred_mix).mean()
             self.stats[f"D-Real-Score"] = real_pred.mean().detach()
             self.stats[f"D-Fake-Score"] = fake_pred.mean().detach()
-            #self.stats[f"D-FakeMix-Score"] = fake_pred_mix.mean().detach()
             self.stats[f"loss/D-Real"] = real_loss.detach()
             self.stats[f"loss/D-Fake"] = fake_loss.detach()
-            #self.stats[f"loss/D-FakeMix"] = fake_mix_loss.detach()
-
-            loss_Dmain = loss_Dmain + real_loss + fake_loss# + fake_mix_loss
+
+            loss_Dmain = loss_Dmain + real_loss + fake_loss
 
             if self.cfg.ADA.enabled and self.cfg.ADA.target > 0:
                 self.ada_moments[0].add_(torch.ones_like(real_pred).sum())
@@ -436,28 +417,14 @@
         if self.atten is not None:
             self.atten.requires_grad_(True)
 
-<<<<<<< HEAD
-        z = torch.randn(data['target'].shape[0], self.g_.z_dim, device=self.device)
-=======
         # Style mixing
         n = 2 if random.random() < self.cfg.TRAIN.style_mixing_prob else 1
-        zs = torch.randn([n, data['ref'].shape[0], self.g_.z_dim], device=self.device).unbind(0)
->>>>>>> 469ac9db
+        zs = torch.randn([n, data[self.cfg.classes[0]].shape[0], self.g_.z_dim], device=self.device).unbind(0)
         loss_Gmain = loss_Gpl = 0
         with autocast(enabled=self.autocast):
             # GAN loss
             return_feat_res = [] if self.atten_ is None else self.atten_.resolutions
-<<<<<<< HEAD
-            fake_imgs, feats = self.g(z, None, return_feat_res=return_feat_res)
-            #small_ref = torch.nn.functional.interpolate(fake_imgs['ref'], scale_factor=0.5, mode='bicubic')
-            #fake_imgs['mix'] = fake_imgs['target'].clone()
-            #fake_imgs['mix'][:, :, 96:224, 64:192] = small_ref
-=======
             fake_imgs, feats = self.g(zs, None, return_feat_res=return_feat_res)
-            small_ref = torch.nn.functional.interpolate(fake_imgs['ref'], scale_factor=0.5, mode='bicubic')
-            fake_imgs['mix'] = fake_imgs['target'].clone()
-            fake_imgs['mix'][:, :, 96:224, 64:192] = small_ref
->>>>>>> 469ac9db
 
             aug_fake_imgs = {k: (self.augment_pipe(v) if self.cfg.ADA.enabled else v)
                              for k, v in fake_imgs.items()}
@@ -467,38 +434,20 @@
                 c = torch.eye(len(self.g_.classes), device=self.device).unsqueeze(1).repeat(1, zs[0].shape[0], 1).flatten(0, 1)
 
             fake = torch.cat([aug_fake_imgs[k] for k in self.g_.classes], dim=cat_dim)
-            #fake_mix = torch.cat([aug_fake_imgs[k] for k in ['ref', 'mix']], dim=cat_dim)
             fake_pred = self.d(fake, c=c)
-            #fake_pred_mix = self.d(fake_mix, c=c)
             gan_loss = torch.nn.functional.softplus(-fake_pred).mean()
-            #gan_mix_loss = torch.nn.functional.softplus(-fake_pred_mix).mean()
             self.stats['loss/G-GAN'] = gan_loss.detach()
-            #self.stats['loss/G-GANMix'] = gan_mix_loss.detach()
-            loss_Gmain = loss_Gmain + gan_loss# + gan_mix_loss
+            loss_Gmain = loss_Gmain + gan_loss
 
             # attention feature reconstruction loss
             if self.atten is not None:
                 self.atten.zero_grad(set_to_none=True)
-                query_feats, out_feats = self.atten(feats, mask=self.fixed_mask[:z.shape[0]].detach())
+                query_feats, out_feats = self.atten(feats, mask=self.fixed_mask[:zs[0].shape[0]].detach())
                 for res in return_feat_res:
                     rec_loss = torch.nn.functional.l1_loss(out_feats[res], query_feats[res].detach())
                     self.stats[f'loss/attenL1-{res}x{res}'] = rec_loss
                     loss_Gmain = loss_Gmain + rec_loss
 
-<<<<<<< HEAD
-            #loss_rec = torch.nn.functional.l1_loss(small_ref.detach(), fake_imgs['target'][:, :, 96:224, 64:192])
-            #self.stats['loss/G-reconstruction'] = loss_rec.detach()
-            #loss_Gmain = loss_Gmain + loss_rec
-        # self.g.zero_grad(set_to_none=True)
-        # self.g_scaler.scale(loss_Gmain).backward()
-        # self.g_scaler.step(self.g_optim)
-        # self.g_scaler.update()
-=======
-            loss_rec = torch.nn.functional.l1_loss(small_ref.detach(), fake_imgs['target'][:, :, 96:224, 64:192])
-            self.stats['loss/G-reconstruction'] = loss_rec.detach()
-            loss_Gmain = loss_Gmain + loss_rec
-
->>>>>>> 469ac9db
         if pl_reg:
             cfg = self.cfg.TRAIN.PPL
             pl_bs = max(1, self.batch_gpu // cfg.bs_shrink)
@@ -560,11 +509,7 @@
             )
             self._samples = {k: v.to(self.device) for k, v in next(iter(loader)).items()}
             self.real_samples = {k: self.all_gather(v) for k, v in self._samples.items()}
-<<<<<<< HEAD
-            _samples = [self.real_samples[k] for k in ['target']]
-=======
             _samples = [self.real_samples[k] for k in self.cfg.classes]
->>>>>>> 469ac9db
             samples = torch.stack(_samples, dim=1).flatten(0, 1)
             save_image(
                 samples,
@@ -574,14 +519,10 @@
                 value_range=(-1, 1),
             )
 
-<<<<<<< HEAD
-        z = torch.randn([self._samples['target'].shape[0], self.g_ema.z_dim], device=self.device)
-=======
-        z = torch.randn([self._samples[self.cfg.classes[0]].shape[0], self.g_ema.z_dim], device=self.device)
->>>>>>> 469ac9db
+        z = [torch.randn([self._samples[self.cfg.classes[0]].shape[0], self.g_ema.z_dim], device=self.device)]
         return_feat_res = [] if self.atten_ is None else self.atten_.resolutions
         with torch.no_grad():
-            _fake_imgs, feats = self.g_ema(z, None, return_feat_res=return_feat_res)
+            _fake_imgs, feats = self.g_ema(z, None, return_feat_res=return_feat_res, noise_mode='const')
             if self.atten is not None:
                 atten_out = self.atten(feats, self.fixed_mask[0:1].repeat(z.shape[0], 1, 1, 1), self._samples['face_lm'], eval=True)
 
@@ -600,11 +541,7 @@
                     self._samples['face_lm']
                 )
 
-<<<<<<< HEAD
-            _samples = [fake_imgs[k] for k in ['target']]
-=======
             _samples = [fake_imgs[k] for k in self.cfg.classes]
->>>>>>> 469ac9db
             samples = torch.stack(_samples, dim=1).flatten(0, 1)
             save_image(
                 samples,
